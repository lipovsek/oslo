<<<<<<< HEAD
# Copyright 2021 TUNiB Inc.
# Copyright 2018 The OpenAI Team Authors and HuggingFace Inc. team.
#
# Licensed under the Apache License, Version 2.0 (the "License");
# you may not use this file except in compliance with the License.
# You may obtain a copy of the License at
#
#     http://www.apache.org/licenses/LICENSE-2.0
#
# Unless required by applicable law or agreed to in writing, software
# distributed under the License is distributed on an "AS IS" BASIS,
# WITHOUT WARRANTIES OR CONDITIONS OF ANY KIND, either express or implied.
# See the License for the specific language governing permissions and
# limitations under the License.
"""PyTorch OpenAI GPT-2 model."""

import os
from dataclasses import dataclass
from typing import Optional, Tuple

import torch
import torch.utils.checkpoint
from packaging import version
from torch import nn
from torch.nn import BCEWithLogitsLoss, CrossEntropyLoss, MSELoss
from transformers.activations import ACT2FN
from transformers.file_utils import ModelOutput
from transformers.modeling_outputs import (
    BaseModelOutputWithPastAndCrossAttentions,
    CausalLMOutputWithCrossAttentions,
    SequenceClassifierOutputWithPast,
    TokenClassifierOutput,
)

# from ...modeling_utils import (
#     PreTrainedModel,
#     ColumnParallelLinear,
# )

from transformers.modeling_utils import (
    Conv1D,
    SequenceSummary,
    PreTrainedModel,
    find_pruneable_heads_and_indices,
    prune_conv1d_layer,
)
from transformers.utils import logging

from oslo.torch.nn.modules.functional import (
    _FusedBiasGeLUFunction,
    fused_scale_mask_softmax,
)
from oslo.torch.nn import (
    FusedBiasDropout,
)

from ...parallelism.mpu import Layer
from .configuration_gpt2 import GPT2Config, GPT2LayerPolicy

if version.parse(torch.__version__) >= version.parse("1.6"):
    is_amp_available = True
    from torch.cuda.amp import autocast
else:
    is_amp_available = False

logger = logging.get_logger(__name__)

_CHECKPOINT_FOR_DOC = "gpt2"
_CONFIG_FOR_DOC = "GPT2Config"
_TOKENIZER_FOR_DOC = "GPT2Tokenizer"

GPT2_PRETRAINED_MODEL_ARCHIVE_LIST = [
    "gpt2",
    "gpt2-medium",
    "gpt2-large",
    "gpt2-xl",
    "distilgpt2",
    # See all GPT-2 models at https://huggingface.co/models?filter=gpt2
]

=======
import math
from typing import Tuple
from packaging import version

import torch
import torch.nn as nn
from torch.nn import BCEWithLogitsLoss, CrossEntropyLoss, MSELoss

import oslo.torch.nn as onn
import oslo.torch.nn.modules.functional as F
from oslo.transformers.modeling_utils import OsloModel

try:
    from transformers.modeling_utils import (
        PreTrainedModel,
        SequenceSummary,
        find_pruneable_heads_and_indices,
        prune_conv1d_layer,
    )
    from transformers.modeling_outputs import (
        BaseModelOutputWithPastAndCrossAttentions,
        CausalLMOutputWithCrossAttentions,
        SequenceClassifierOutputWithPast,
        TokenClassifierOutput,
    )
    from transformers.models.gpt2.modeling_gpt2 import (
        GPT2DoubleHeadsModelOutput,
        GPT2Config,
        load_tf_weights_in_gpt2,
    )
    from transformers import logging
except ImportError:
    print("You have to install `transformers` to use `oslo.transformers` modules")

if version.parse(torch.__version__) >= version.parse("1.6"):
    is_amp_available = True
    from torch.cuda.amp import autocast
else:
    is_amp_available = False

logger = logging.get_logger(__name__)


class GPT2PreTrainedModel(PreTrainedModel, OsloModel):
    """
    An abstract class to handle weights initialization and a simple interface for downloading and loading pretrained
    models.
    """

    config_class = GPT2Config
    load_tf_weights = load_tf_weights_in_gpt2
    base_model_prefix = "transformer"
    is_parallelizable = True
    supports_gradient_checkpointing = True

    def __init__(self, *inputs, **kwargs):
        super().__init__(*inputs, **kwargs)

    def _init_weights(self, module):
        """Initialize the weights."""
        if isinstance(module, (nn.Linear, onn.Conv1D)):
            # Slightly different from the TF version which uses truncated_normal for initialization
            # cf https://github.com/pytorch/pytorch/pull/5617
            module.weight.data.normal_(mean=0.0, std=self.config.initializer_range)
            if module.bias is not None:
                module.bias.data.zero_()
        elif isinstance(module, nn.Embedding):
            module.weight.data.normal_(mean=0.0, std=self.config.initializer_range)
            if module.padding_idx is not None:
                module.weight.data[module.padding_idx].zero_()
        elif isinstance(module, nn.LayerNorm):
            module.bias.data.zero_()
            module.weight.data.fill_(1.0)

        # Reinitialize selected weights subject to the OpenAI GPT-2 Paper Scheme:
        #   > A modified initialization which accounts for the accumulation on the residual path with model depth. Scale
        #   > the weights of residual layers at initialization by a factor of 1/√N where N is the # of residual layers.
        #   >   -- GPT-2 :: https://openai.com/blog/better-language-models/
        #
        # Reference (Megatron-LM): https://github.com/NVIDIA/Megatron-LM/blob/main/megatron/model/gpt_model.py
        for name, p in module.named_parameters():
            if "c_proj" in name and "weight" in name:
                # Special Scaled Initialization --> There are 2 Layer Norms per Transformer Block
                p.data.normal_(
                    mean=0.0,
                    std=(
                        self.config.initializer_range
                        / math.sqrt(2 * self.config.n_layer)
                    ),
                )

    def _set_gradient_checkpointing(self, module, value=False):
        if isinstance(module, GPT2Model):
            module.gradient_checkpointing = value
>>>>>>> f8aba424

def load_tf_weights_in_gpt2(model, config, gpt2_checkpoint_path):
    """Load tf checkpoints in a pytorch model"""
    try:
        import re

<<<<<<< HEAD
        import tensorflow as tf
    except ImportError:
        logger.error(
            "Loading a TensorFlow model in PyTorch, requires TensorFlow to be installed. Please see "
            "https://www.tensorflow.org/install/ for installation instructions."
        )
        raise
    tf_path = os.path.abspath(gpt2_checkpoint_path)
    logger.info(f"Converting TensorFlow checkpoint from {tf_path}")
    # Load weights from TF model
    init_vars = tf.train.list_variables(tf_path)
    names = []
    arrays = []
    for name, shape in init_vars:
        logger.info(f"Loading TF weight {name} with shape {shape}")
        array = tf.train.load_variable(tf_path, name)
        names.append(name)
        arrays.append(array.squeeze())

    for name, array in zip(names, arrays):
        name = name[6:]  # skip "model/"
        name = name.split("/")
        pointer = model
        for m_name in name:
            if re.fullmatch(r"[A-Za-z]+\d+", m_name):
                scope_names = re.split(r"(\d+)", m_name)
            else:
                scope_names = [m_name]
            if scope_names[0] == "w" or scope_names[0] == "g":
                pointer = getattr(pointer, "weight")
            elif scope_names[0] == "b":
                pointer = getattr(pointer, "bias")
            elif scope_names[0] == "wpe" or scope_names[0] == "wte":
                pointer = getattr(pointer, scope_names[0])
                pointer = getattr(pointer, "weight")
            else:
                pointer = getattr(pointer, scope_names[0])
            if len(scope_names) >= 2:
                num = int(scope_names[1])
                pointer = pointer[num]
        try:
            assert (
                pointer.shape == array.shape
            ), f"Pointer shape {pointer.shape} and array shape {array.shape} mismatched"
        except AssertionError as e:
            e.args += (pointer.shape, array.shape)
            raise
        logger.info(f"Initialize PyTorch weight {name}")
        pointer.data = torch.from_numpy(array)
    return model


=======
>>>>>>> f8aba424
class GPT2Attention(nn.Module):
    def __init__(self, config, is_cross_attention=False, layer_idx=None):
        super().__init__()

        max_positions = config.max_position_embeddings
        self.register_buffer(
            "bias",
            torch.tril(
                torch.ones((max_positions, max_positions), dtype=torch.uint8)
            ).view(1, 1, max_positions, max_positions),
        )
        self.register_buffer("masked_bias", torch.tensor(-1e4))

        self.embed_dim = config.hidden_size
        self.num_heads = config.num_attention_heads
        self.head_dim = self.embed_dim // self.num_heads
        self.split_size = self.embed_dim
        if self.head_dim * self.num_heads != self.embed_dim:
            raise ValueError(
                f"`embed_dim` must be divisible by num_heads (got `embed_dim`: {self.embed_dim} and `num_heads`: {self.num_heads})."
            )

        self.scale_attn_weights = config.scale_attn_weights
        self.is_cross_attention = is_cross_attention
        self.use_triang_mask = not self.is_cross_attention

        # Layer-wise attention scaling, reordering, and upcasting
        self.scale_attn_by_inverse_layer_idx = config.scale_attn_by_inverse_layer_idx
        self.layer_idx = layer_idx
        self.reorder_and_upcast_attn = config.reorder_and_upcast_attn

        if self.is_cross_attention:
<<<<<<< HEAD
            self.c_attn = Conv1D(2 * self.embed_dim, self.embed_dim)
            self.q_attn = Conv1D(self.embed_dim, self.embed_dim)
        else:
            self.c_attn = Conv1D(3 * self.embed_dim, self.embed_dim)
        self.c_proj = Conv1D(self.embed_dim, self.embed_dim)
=======
            self.c_attn = onn.Conv1D(2 * self.embed_dim, self.embed_dim)
            self.q_attn = onn.Conv1D(self.embed_dim, self.embed_dim)
        else:
            self.c_attn = onn.Conv1D(3 * self.embed_dim, self.embed_dim)
        self.c_proj = onn.Conv1D(self.embed_dim, self.embed_dim, skip_bias_add=True)
>>>>>>> f8aba424

        self.attn_dropout = nn.Dropout(config.attn_pdrop)
        self.resid_dropout = nn.Dropout(config.resid_pdrop)

        self.pruned_heads = set()

    def prune_heads(self, heads):
        if len(heads) == 0:
            return
        heads, index = find_pruneable_heads_and_indices(
            heads, self.num_heads, self.head_dim, self.pruned_heads
        )
        index_attn = torch.cat(
            [index, index + self.split_size, index + (2 * self.split_size)]
        ).to(index.dtype)

        # Prune conv1d layers
        self.c_attn = prune_conv1d_layer(self.c_attn, index_attn, dim=1)
        self.c_proj = prune_conv1d_layer(self.c_proj, index, dim=0)

        # Update hyper params
        self.split_size = (self.split_size // self.num_heads) * (
            self.num_heads - len(heads)
        )
        self.num_heads = self.num_heads - len(heads)
        self.pruned_heads = self.pruned_heads.union(heads)

    def _attn(self, query, key, value, attention_mask=None, head_mask=None):
        attn_weights = torch.matmul(query, key.transpose(-1, -2))
        scale_factor = 1.0

        if self.scale_attn_weights:
<<<<<<< HEAD
            scale_factor *= float(value.size(-1)) ** 0.5
=======
            scale_factor /= value.size(-1) ** 0.5
>>>>>>> f8aba424

        # Layer-wise attention scaling
        if self.scale_attn_by_inverse_layer_idx:
<<<<<<< HEAD
            scale_factor *= float(self.layer_idx + 1)

        attn_weights /= scale_factor
=======
            scale_factor /= float(self.layer_idx + 1)
>>>>>>> f8aba424

        attn_weights *= scale_factor

        if F._is_fused_scale_mask_softmax_available(
            input=attn_weights,
            scale=1.0,
            use_triang_mask=self.use_triang_mask,
            softmax_in_fp32=False,
        ):
            attn_weights = F._fused_scale_mask_softmax_cuda(
                input=attn_weights,
                scale=1.0,
                use_triang_mask=self.use_triang_mask,
                pad_mask=attention_mask,
            )
        else:
            if not self.is_cross_attention:
                # if only "normal" attention layer implements causal mask
                query_length, key_length = query.size(-2), key.size(-2)
                causal_mask = self.bias[
                    :, :, key_length - query_length : key_length, :key_length
                ].bool()
                attn_weights = torch.where(
                    causal_mask, attn_weights, self.masked_bias.to(attn_weights.dtype)
                )

            if attention_mask is not None:
                # Apply the attention mask
                attn_weights = attn_weights + attention_mask

            attn_weights = nn.functional.softmax(attn_weights, dim=-1)

        # Downcast (if necessary) back to V's dtype (if in mixed-precision) -- No-Op otherwise
        attn_weights = attn_weights.type(value.dtype)
        attn_weights = self.attn_dropout(attn_weights)

        # Mask heads if we want to
        if head_mask is not None:
            attn_weights = attn_weights * head_mask

        attn_output = torch.matmul(attn_weights, value)

        return attn_output, attn_weights

    def _upcast_and_reordered_attn(
        self, query, key, value, attention_mask=None, head_mask=None
    ):
        # Use `torch.baddbmm` (a bit more efficient w/ alpha param for scaling -- from Megatron-LM)
        bsz, num_heads, q_seq_len, dk = query.size()
        _, _, k_seq_len, _ = key.size()

        # Preallocate attn_weights for `baddbmm`
        attn_weights = torch.empty(
            bsz * num_heads,
            q_seq_len,
            k_seq_len,
            dtype=torch.float32,
            device=query.device,
        )

        # Compute Scale Factor
        scale_factor = 1.0
        if self.scale_attn_weights:
            scale_factor /= float(value.size(-1)) ** 0.5

        if self.scale_attn_by_inverse_layer_idx:
            scale_factor /= float(self.layer_idx + 1)

        # Upcast (turn off autocast) and reorder (Scale K by 1 / root(dk))
        if is_amp_available:
            with autocast(enabled=False):
                q, k = query.reshape(-1, q_seq_len, dk), key.transpose(-1, -2).reshape(
                    -1, dk, k_seq_len
                )
                attn_weights = torch.baddbmm(
                    attn_weights, q.float(), k.float(), beta=0, alpha=scale_factor
                )
                attn_weights = attn_weights.reshape(
                    bsz, num_heads, q_seq_len, k_seq_len
                )
        else:
            q, k = query.reshape(-1, q_seq_len, dk), key.transpose(-1, -2).reshape(
                -1, dk, k_seq_len
            )
            attn_weights = torch.baddbmm(
                attn_weights, q.float(), k.float(), beta=0, alpha=scale_factor
            )
            attn_weights = attn_weights.reshape(bsz, num_heads, q_seq_len, k_seq_len)

        if not self.is_cross_attention:
            # if only "normal" attention layer implements causal mask
            query_length, key_length = query.size(-2), key.size(-2)
            causal_mask = self.bias[
                :, :, key_length - query_length : key_length, :key_length
            ].bool()
            attn_weights = torch.where(
                causal_mask, attn_weights, self.masked_bias.to(attn_weights.dtype)
            )

        if attention_mask is not None:
            # Apply the attention mask
            attn_weights = attn_weights + attention_mask

        attn_weights = nn.functional.softmax(attn_weights, dim=-1)

        # Downcast (if necessary) back to V's dtype (if in mixed-precision) -- No-Op if otherwise
        if attn_weights.dtype != torch.float32:
            raise RuntimeError(
                "Error with upcasting, attn_weights does not have dtype torch.float32"
            )
        attn_weights = attn_weights.type(value.dtype)
        attn_weights = self.attn_dropout(attn_weights)

        # Mask heads if we want to
        if head_mask is not None:
            attn_weights = attn_weights * head_mask

        attn_output = torch.matmul(attn_weights, value)

        return attn_output, attn_weights

    def _split_heads(self, tensor, num_heads, attn_head_size):
        """
        Splits hidden_size dim into attn_head_size and num_heads
        """
        new_shape = tensor.size()[:-1] + (num_heads, attn_head_size)
        tensor = tensor.view(*new_shape)
        return tensor.permute(0, 2, 1, 3)  # (batch, head, seq_length, head_features)

    def _merge_heads(self, tensor, num_heads, attn_head_size):
        """
        Merges attn_head_size dim and num_attn_heads dim into hidden_size
        """
        tensor = tensor.permute(0, 2, 1, 3).contiguous()
        new_shape = tensor.size()[:-2] + (num_heads * attn_head_size,)
        return tensor.view(new_shape)

    def forward(
        self,
        hidden_states,
        layer_past=None,
        attention_mask=None,
        head_mask=None,
        encoder_hidden_states=None,
        encoder_attention_mask=None,
        use_cache=False,
        output_attentions=False,
    ):
        if encoder_hidden_states is not None:
            if not hasattr(self, "q_attn"):
                raise ValueError(
                    "If class is used as cross attention, the weights `q_attn` have to be defined. "
                    "Please make sure to instantiate class with `GPT2Attention(..., is_cross_attention=True)`."
                )

            query = self.q_attn(hidden_states)
            key, value = self.c_attn(encoder_hidden_states).split(
                self.split_size, dim=2
            )
            attention_mask = encoder_attention_mask
        else:
            query, key, value = self.c_attn(hidden_states).split(self.split_size, dim=2)

        query = self._split_heads(query, self.num_heads, self.head_dim)
        key = self._split_heads(key, self.num_heads, self.head_dim)
        value = self._split_heads(value, self.num_heads, self.head_dim)

        if layer_past is not None:
            past_key, past_value = layer_past
            key = torch.cat((past_key, key), dim=-2)
            value = torch.cat((past_value, value), dim=-2)

        if use_cache is True:
            present = (key, value)
        else:
            present = None

        if self.reorder_and_upcast_attn:
            attn_output, attn_weights = self._upcast_and_reordered_attn(
                query, key, value, attention_mask, head_mask
            )
        else:
            attn_output, attn_weights = self._attn(
                query, key, value, attention_mask, head_mask
            )

        attn_output = self._merge_heads(attn_output, self.num_heads, self.head_dim)
<<<<<<< HEAD
        attn_output = self.c_proj(attn_output)
        attn_output = self.resid_dropout(attn_output)
=======
        attn_output, attn_bias = self.c_proj(attn_output)
        attn_output = self.resid_dropout(attn_output, attn_bias)
>>>>>>> f8aba424

        outputs = (attn_output, present)
        if output_attentions:
            outputs += (attn_weights,)

        return outputs  # a, present, (attentions)


class GPT2MLP(nn.Module):
    def __init__(self, intermediate_size, config):
        super().__init__()
        embed_dim = config.hidden_size
<<<<<<< HEAD
        self.c_fc = Conv1D(intermediate_size, embed_dim)
        self.c_proj = Conv1D(embed_dim, intermediate_size)
        self.act = ACT2FN[config.activation_function]
        self.dropout = nn.Dropout(config.resid_pdrop)

    def forward(self, hidden_states):
        hidden_states = self.c_fc(hidden_states)
        hidden_states = self.act(hidden_states)
        hidden_states = self.c_proj(hidden_states)
        hidden_states = self.dropout(hidden_states)
=======
        self.c_fc = onn.Conv1D(intermediate_size, embed_dim, skip_bias_add=True)
        self.c_proj = onn.Conv1D(embed_dim, intermediate_size, skip_bias_add=True)
        self.act = F.fused_bias_gelu
        self.dropout = onn.FusedBiasDropout(config.resid_pdrop)

    def forward(self, hidden_states):
        hidden_states, bias = self.c_fc(hidden_states)
        hidden_states = self.act(hidden_states, bias)
        hidden_states, bias = self.c_proj(hidden_states)
        hidden_states = self.dropout(hidden_states, bias)
>>>>>>> f8aba424
        return hidden_states


class GPT2Block(nn.Module):
    def __init__(self, config, layer_idx=None):
        super().__init__()
        hidden_size = config.hidden_size
        inner_dim = config.n_inner if config.n_inner is not None else 4 * hidden_size

        self.ln_1 = nn.LayerNorm(hidden_size, eps=config.layer_norm_epsilon)
        self.attn = GPT2Attention(config, layer_idx=layer_idx)
        self.ln_2 = nn.LayerNorm(hidden_size, eps=config.layer_norm_epsilon)

        if config.add_cross_attention:
            self.crossattention = GPT2Attention(config, is_cross_attention=True)
            self.ln_cross_attn = nn.LayerNorm(
                hidden_size, eps=config.layer_norm_epsilon
            )

        self.mlp = GPT2MLP(inner_dim, config)

    def forward(
        self,
        hidden_states,
        layer_past=None,
        attention_mask=None,
        head_mask=None,
        encoder_hidden_states=None,
        encoder_attention_mask=None,
        use_cache=False,
        output_attentions=False,
    ):
        residual = hidden_states
        hidden_states = self.ln_1(hidden_states)
        attn_outputs = self.attn(
            hidden_states,
            layer_past=layer_past,
            attention_mask=attention_mask,
            head_mask=head_mask,
            use_cache=use_cache,
            output_attentions=output_attentions,
        )
        attn_output = attn_outputs[0]  # output_attn: a, present, (attentions)
        outputs = attn_outputs[1:]
<<<<<<< HEAD
        # residual connection
=======
>>>>>>> f8aba424
        hidden_states = attn_output + residual

        if encoder_hidden_states is not None:
            # add one self-attention block for cross-attention
            if not hasattr(self, "crossattention"):
                raise ValueError(
                    f"If `encoder_hidden_states` are passed, {self} has to be instantiated with "
                    "cross-attention layers by setting `config.add_cross_attention=True`"
                )
            residual = hidden_states
            hidden_states = self.ln_cross_attn(hidden_states)
            cross_attn_outputs = self.crossattention(
                hidden_states,
                attention_mask=attention_mask,
                head_mask=head_mask,
                encoder_hidden_states=encoder_hidden_states,
                encoder_attention_mask=encoder_attention_mask,
                output_attentions=output_attentions,
            )
            attn_output = cross_attn_outputs[0]
<<<<<<< HEAD
            # residual connection
            hidden_states = residual + attn_output
            outputs = (
                outputs + cross_attn_outputs[2:]
            )  # add cross attentions if we output attention weights
=======
            hidden_states = attn_output + residual
            # add cross attentions if we output attention weights
            outputs = outputs + cross_attn_outputs[2:]
>>>>>>> f8aba424

        residual = hidden_states
        hidden_states = self.ln_2(hidden_states)
        feed_forward_hidden_states = self.mlp(hidden_states)
<<<<<<< HEAD
        # residual connection
        hidden_states = residual + feed_forward_hidden_states

        if use_cache:
            outputs = (hidden_states,) + outputs
        else:
            outputs = (hidden_states,) + outputs[1:]

        return outputs  # hidden_states, present, (attentions, cross_attentions)


class GPT2PreTrainedModel(PreTrainedModel):
    """
    An abstract class to handle weights initialization and a simple interface for downloading and loading pretrained
    models.
    """

    config_class = GPT2Config
    load_tf_weights = load_tf_weights_in_gpt2
    base_model_prefix = "transformer"
    supports_gradient_checkpointing = True

    is_parallelizable = True
    is_fusable = True

    def __init__(self, *inputs, **kwargs):
        super().__init__(*inputs, **kwargs)

    def _init_weights(self, module):
        """Initialize the weights."""
        if isinstance(module, (nn.Linear, Conv1D)):
            # Slightly different from the TF version which uses truncated_normal for initialization
            # cf https://github.com/pytorch/pytorch/pull/5617
            module.weight.data.normal_(mean=0.0, std=self.config.initializer_range)
            if module.bias is not None:
                module.bias.data.zero_()
        elif isinstance(module, nn.Embedding):
            module.weight.data.normal_(mean=0.0, std=self.config.initializer_range)
            if module.padding_idx is not None:
                module.weight.data[module.padding_idx].zero_()
        elif isinstance(module, nn.LayerNorm):
            module.bias.data.zero_()
            module.weight.data.fill_(1.0)

    def _set_gradient_checkpointing(self, module, value=False):
        if isinstance(module, GPT2Model):
            module.gradient_checkpointing = value

    @staticmethod
    def get_layer_policies():
        return [GPT2LayerPolicy]


@dataclass
class GPT2DoubleHeadsModelOutput(ModelOutput):
    """
    Base class for outputs of models predicting if two sentences are consecutive or not.

    Args:
        loss (:obj:`torch.FloatTensor` of shape :obj:`(1,)`, `optional`, returned when ``labels`` is provided):
            Language modeling loss.
        mc_loss (:obj:`torch.FloatTensor` of shape :obj:`(1,)`, `optional`, returned when :obj:`mc_labels` is provided):
            Multiple choice classification loss.
        logits (:obj:`torch.FloatTensor` of shape :obj:`(batch_size, num_choices, sequence_length, config.vocab_size)`):
            Prediction scores of the language modeling head (scores for each vocabulary token before SoftMax).
        mc_logits (:obj:`torch.FloatTensor` of shape :obj:`(batch_size, num_choices)`):
            Prediction scores of the multiple choice classification head (scores for each choice before SoftMax).
        past_key_values (:obj:`Tuple[Tuple[torch.Tensor]]`, `optional`, returned when ``use_cache=True`` is passed or when ``config.use_cache=True``):
            Tuple of length :obj:`config.n_layers`, containing tuples of tensors of shape :obj:`(batch_size, num_heads,
            sequence_length, embed_size_per_head)`).

            Contains pre-computed hidden-states (key and values in the attention blocks) that can be used (see
            :obj:`past_key_values` input) to speed up sequential decoding.
        hidden_states (:obj:`tuple(torch.FloatTensor)`, `optional`, returned when ``output_hidden_states=True`` is passed or when ``config.output_hidden_states=True``):
            Tuple of :obj:`torch.FloatTensor` (one for the output of the embeddings + one for the output of each layer)
            of shape :obj:`(batch_size, sequence_length, hidden_size)`.

            Hidden-states of the model at the output of each layer plus the initial embedding outputs.
        attentions (:obj:`tuple(torch.FloatTensor)`, `optional`, returned when ``output_attentions=True`` is passed or when ``config.output_attentions=True``):
            Tuple of :obj:`torch.FloatTensor` (one for each layer) of shape :obj:`(batch_size, num_heads,
            sequence_length, sequence_length)`.

            GPT2Attentions weights after the attention softmax, used to compute the weighted average in the
            self-attention heads.
    """

    loss: Optional[torch.FloatTensor] = None
    mc_loss: Optional[torch.FloatTensor] = None
    logits: torch.FloatTensor = None
    mc_logits: torch.FloatTensor = None
    past_key_values: Optional[Tuple[Tuple[torch.FloatTensor]]] = None
    hidden_states: Optional[Tuple[torch.FloatTensor]] = None
    attentions: Optional[Tuple[torch.FloatTensor]] = None


class GPT2Model(GPT2PreTrainedModel):
    _keys_to_ignore_on_load_missing = ["attn.masked_bias"]

    def __init__(self, config):
        super().__init__(config)

        self.embed_dim = config.hidden_size

        self.wte = nn.Embedding(config.vocab_size, self.embed_dim)
        self.wpe = nn.Embedding(config.max_position_embeddings, self.embed_dim)

        self.drop = nn.Dropout(config.embd_pdrop)
        self.h = nn.ModuleList(
            [GPT2Block(config, layer_idx=i) for i in range(config.num_hidden_layers)]
        )
        self.ln_f = nn.LayerNorm(self.embed_dim, eps=config.layer_norm_epsilon)

        self.init_weights()

        self.gradient_checkpointing = False

    def _init_weights(self, module):
        """Initialize the weights."""
        if isinstance(module, (nn.Linear, Conv1D)):
            # Slightly different from the TF version which uses truncated_normal for initialization
            # cf https://github.com/pytorch/pytorch/pull/5617
            module.weight.data.normal_(mean=0.0, std=self.config.initializer_range)
            if module.bias is not None:
                module.bias.data.zero_()
        elif isinstance(module, nn.Embedding):
            module.weight.data.normal_(mean=0.0, std=self.config.initializer_range)
            if module.padding_idx is not None:
                module.weight.data[module.padding_idx].zero_()
        elif isinstance(module, nn.LayerNorm):
            module.bias.data.zero_()
            module.weight.data.fill_(1.0)

    def get_input_embeddings(self):
        return self.wte

    def set_input_embeddings(self, new_embeddings):
        self.wte = new_embeddings

    def _prune_heads(self, heads_to_prune):
        """
        Prunes heads of the model. heads_to_prune: dict of {layer_num: list of heads to prune in this layer}
        """
        for layer, heads in heads_to_prune.items():
            self.h[layer].attn.prune_heads(heads)

    def preblock_fn(
        self,
        input_ids=None,
        past_key_values=None,
        attention_mask=None,
        token_type_ids=None,
        position_ids=None,
        head_mask=None,
        inputs_embeds=None,
        encoder_hidden_states=None,
        encoder_attention_mask=None,
        use_cache=None,
        output_attentions=None,
        output_hidden_states=None,
        return_dict=None,
        **kwargs,
    ):
        output_attentions = (
            output_attentions
            if output_attentions is not None
            else self.config.output_attentions
        )
        output_hidden_states = (
            output_hidden_states
            if output_hidden_states is not None
            else self.config.output_hidden_states
        )
        use_cache = use_cache if use_cache is not None else self.config.use_cache
        return_dict = (
            return_dict if return_dict is not None else self.config.use_return_dict
        )

        if input_ids is not None and inputs_embeds is not None:
            raise ValueError(
                "You cannot specify both input_ids and inputs_embeds at the same time"
            )
        elif input_ids is not None:
            input_shape = input_ids.size()
            input_ids = input_ids.view(-1, input_shape[-1])
            batch_size = input_ids.shape[0]
        elif inputs_embeds is not None:
            input_shape = inputs_embeds.size()[:-1]
            batch_size = inputs_embeds.shape[0]
        else:
            raise ValueError("You have to specify either input_ids or inputs_embeds")

        device = input_ids.device if input_ids is not None else inputs_embeds.device

        if token_type_ids is not None:
            token_type_ids = token_type_ids.view(-1, input_shape[-1])
        if position_ids is not None:
            position_ids = position_ids.view(-1, input_shape[-1])

        if past_key_values is None:
            past_length = 0
            past_key_values = tuple([None] * len(self.h))
        else:
            past_length = past_key_values[0][0].size(-2)
        if position_ids is None:
            position_ids = torch.arange(
                past_length,
                input_shape[-1] + past_length,
                dtype=torch.long,
                device=device,
            )
            position_ids = position_ids.unsqueeze(0).view(-1, input_shape[-1])

        # GPT2Attention mask.
        if attention_mask is not None:
            if batch_size <= 0:
                raise ValueError("batch_size has to be defined and > 0")
            attention_mask = attention_mask.view(batch_size, -1)
            # We create a 3D attention mask from a 2D tensor mask.
            # Sizes are [batch_size, 1, 1, to_seq_length]
            # So we can broadcast to [batch_size, num_heads, from_seq_length, to_seq_length]
            # this attention mask is more simple than the triangular masking of causal attention
            # used in OpenAI GPT, we just need to prepare the broadcast dimension here.
            attention_mask = attention_mask[:, None, None, :]

            # Since attention_mask is 1.0 for positions we want to attend and 0.0 for
            # masked positions, this operation will create a tensor which is 0.0 for
            # positions we want to attend and -10000.0 for masked positions.
            # Since we are adding it to the raw scores before the softmax, this is
            # effectively the same as removing these entirely.
            attention_mask = attention_mask.to(dtype=self.dtype)  # fp16 compatibility
            attention_mask = (1.0 - attention_mask) * -10000.0

        # If a 2D ou 3D attention mask is provided for the cross-attention
        # we need to make broadcastable to [batch_size, num_heads, seq_length, seq_length]
        if self.config.add_cross_attention and encoder_hidden_states is not None:
            (
                encoder_batch_size,
                encoder_sequence_length,
                _,
            ) = encoder_hidden_states.size()
            encoder_hidden_shape = (encoder_batch_size, encoder_sequence_length)
            if encoder_attention_mask is None:
                encoder_attention_mask = torch.ones(encoder_hidden_shape, device=device)
            encoder_attention_mask = self.invert_attention_mask(encoder_attention_mask)
        else:
            encoder_attention_mask = None

        # Prepare head mask if needed
        # 1.0 in head_mask indicate we keep the head
        # attention_probs has shape bsz x n_heads x N x N
        # head_mask has shape n_layer x batch x n_heads x N x N
        head_mask = self.get_head_mask(head_mask, self.config.n_layer)

        if inputs_embeds is None:
            inputs_embeds = self.wte(input_ids)

        position_embeds = self.wpe(position_ids)
        hidden_states = inputs_embeds + position_embeds

        if token_type_ids is not None:
            token_type_embeds = self.wte(token_type_ids)
            hidden_states = hidden_states + token_type_embeds

        hidden_states = self.drop(hidden_states)
        output_shape = input_shape + (hidden_states.size(-1),)

        presents = () if use_cache else None
        all_self_attentions = () if output_attentions else None
        all_cross_attentions = (
            () if output_attentions and self.config.add_cross_attention else None
        )
        all_hidden_states = () if output_hidden_states else None

        return self.make_outputs(
            hidden_states=hidden_states,
            input_ids=input_ids,
            past_key_values=past_key_values,
            attention_mask=attention_mask,
            token_type_ids=token_type_ids,
            position_ids=position_ids,
            head_mask=head_mask,
            inputs_embeds=inputs_embeds,
            encoder_hidden_states=encoder_hidden_states,
            encoder_attention_mask=encoder_attention_mask,
            use_cache=use_cache,
            output_attentions=output_attentions,
            output_hidden_states=output_hidden_states,
            return_dict=return_dict,
            output_shape=output_shape,
            presents=presents,
            all_self_attentions=all_self_attentions,
            all_cross_attentions=all_cross_attentions,
            all_hidden_states=all_hidden_states,
            kwargs=kwargs,
        )

    def block_fn(
        self,
        hidden_states,
        input_ids,
        past_key_values,
        attention_mask,
        token_type_ids,
        position_ids,
        head_mask,
        inputs_embeds,
        encoder_hidden_states,
        encoder_attention_mask,
        use_cache,
        output_attentions,
        output_hidden_states,
        return_dict,
        output_shape,
        presents,
        all_self_attentions,
        all_cross_attentions,
        all_hidden_states,
        layer_id,
        **kwargs,
    ):
        block, layer_past = self.h[layer_id], past_key_values[layer_id]

        if output_hidden_states:
            all_hidden_states = all_hidden_states + (hidden_states,)

        if self.gradient_checkpointing and self.training:
            if use_cache:
                logger.warning(
                    "`use_cache=True` is incompatible with gradient checkpointing. Setting `use_cache=False`..."
                )
                use_cache = False

            def create_custom_forward(module):
                def custom_forward(*inputs):
                    return module(*inputs, use_cache, output_attentions)

                return custom_forward

            outputs = torch.utils.checkpoint.checkpoint(
                create_custom_forward(block),
                hidden_states,
                None,
                attention_mask,
                head_mask[layer_id],
                encoder_hidden_states,
                encoder_attention_mask,
            )
        else:
            outputs = block(
                hidden_states,
                layer_past=layer_past,
                attention_mask=attention_mask,
                head_mask=head_mask[layer_id],
                encoder_hidden_states=encoder_hidden_states,
                encoder_attention_mask=encoder_attention_mask,
                use_cache=use_cache,
                output_attentions=output_attentions,
            )

        hidden_states = outputs[0]
        if use_cache is True:
            presents = presents + (outputs[1],)

        if output_attentions:
            all_self_attentions = all_self_attentions + (
                outputs[2 if use_cache else 1],
            )
            if self.config.add_cross_attention:
                all_cross_attentions = all_cross_attentions + (
                    outputs[3 if use_cache else 2],
                )

        return self.make_outputs(
            hidden_states=hidden_states,
            input_ids=input_ids,
            past_key_values=past_key_values,
            attention_mask=attention_mask,
            token_type_ids=token_type_ids,
            position_ids=position_ids,
            head_mask=head_mask,
            inputs_embeds=inputs_embeds,
            encoder_hidden_states=encoder_hidden_states,
            encoder_attention_mask=encoder_attention_mask,
            use_cache=use_cache,
            output_attentions=output_attentions,
            output_hidden_states=output_hidden_states,
            return_dict=return_dict,
            output_shape=output_shape,
            presents=presents,
            all_self_attentions=all_self_attentions,
            all_cross_attentions=all_cross_attentions,
            all_hidden_states=all_hidden_states,
            kwargs=kwargs,
        )

    def postblock_fn(
        self,
        hidden_states,
        input_ids,
        past_key_values,
        attention_mask,
        token_type_ids,
        position_ids,
        head_mask,
        inputs_embeds,
        encoder_hidden_states,
        encoder_attention_mask,
        use_cache,
        output_attentions,
        output_hidden_states,
        return_dict,
        output_shape,
        presents,
        all_self_attentions,
        all_cross_attentions,
        all_hidden_states,
        **kwargs,
    ):
        hidden_states = self.ln_f(hidden_states)
        hidden_states = hidden_states.view(*output_shape)

        # Add last hidden state
        if output_hidden_states:
            all_hidden_states = all_hidden_states + (hidden_states,)

        return self.make_outputs(
            hidden_states=hidden_states,
            input_ids=input_ids,
            past_key_values=past_key_values,
            attention_mask=attention_mask,
            token_type_ids=token_type_ids,
            position_ids=position_ids,
            head_mask=head_mask,
            inputs_embeds=inputs_embeds,
            encoder_hidden_states=encoder_hidden_states,
            encoder_attention_mask=encoder_attention_mask,
            use_cache=use_cache,
            output_attentions=output_attentions,
            output_hidden_states=output_hidden_states,
            return_dict=return_dict,
            output_shape=output_shape,
            presents=presents,
            all_self_attentions=all_self_attentions,
            all_cross_attentions=all_cross_attentions,
            all_hidden_states=all_hidden_states,
            kwargs=kwargs,
        )

    def organize_fn(self, *args, **kwargs):
        if not kwargs.get("return_dict", None):
            return tuple(
                v
                for v in [
                    kwargs["hidden_states"],
                    kwargs["presents"],
                    kwargs["all_hidden_states"],
                    kwargs["all_self_attentions"],
                    kwargs["all_cross_attentions"],
                ]
                if v is not None
            )

        return BaseModelOutputWithPastAndCrossAttentions(
            last_hidden_state=kwargs["hidden_states"],
            past_key_values=kwargs["presents"],
            hidden_states=kwargs["all_hidden_states"],
            attentions=kwargs["all_self_attentions"],
            cross_attentions=kwargs["all_cross_attentions"],
        )

    def forward(self, *args, **kwargs):
        outputs = self.preblock_fn(*args, **kwargs)
        for i in range(len(self.h)):
            outputs = self.block_fn(**outputs, layer_id=i)
        outputs = self.postblock_fn(**outputs)
        return self.organize_fn(**outputs)


class GPT2LMHeadModel(GPT2PreTrainedModel):
    _keys_to_ignore_on_load_missing = [
        r"attn.masked_bias",
        r"attn.bias",
        r"lm_head.weight",
    ]

    def __init__(self, config):
        super().__init__(config)
        self.transformer = GPT2Model(config)
        self.lm_head = nn.Linear(config.n_embd, config.vocab_size, bias=False)

        self.init_weights()

    def get_output_embeddings(self):
        return self.lm_head

    def set_output_embeddings(self, new_embeddings):
        self.lm_head = new_embeddings

    def prepare_inputs_for_generation(self, input_ids, past=None, **kwargs):
        token_type_ids = kwargs.get("token_type_ids", None)
        # only last token for inputs_ids if past is defined in kwargs
        if past:
            input_ids = input_ids[:, -1].unsqueeze(-1)
            if token_type_ids is not None:
                token_type_ids = token_type_ids[:, -1].unsqueeze(-1)

        attention_mask = kwargs.get("attention_mask", None)
        position_ids = kwargs.get("position_ids", None)

        if attention_mask is not None and position_ids is None:
            # create position_ids on the fly for batch generation
            position_ids = attention_mask.long().cumsum(-1) - 1
            position_ids.masked_fill_(attention_mask == 0, 1)
            if past:
                position_ids = position_ids[:, -1].unsqueeze(-1)
        else:
            position_ids = None
        return {
            "input_ids": input_ids,
            "past_key_values": past,
            "use_cache": kwargs.get("use_cache"),
            "position_ids": position_ids,
            "attention_mask": attention_mask,
            "token_type_ids": token_type_ids,
        }

    def get_head_layers(self):
        return [
            Layer(
                module=self.lm_head,
                weight=self.lm_head.weight,
                replace=nn.Linear,  # {nn.Linear: ColumnParallelLinear},
                parallel=False,
                gather_output=True,
                tied_embedding=self.transformer.wte,
                # tied embedding is already parallelized.
            )
        ]

    def head_fn(self, *args, **kwargs):
        hidden_states = kwargs.get("hidden_states", None)
        kwargs["lm_logits"] = self.lm_head(hidden_states)
        return kwargs

    def loss_fn(self, *args, **kwargs):
        lm_logits = kwargs.get("lm_logits", None)
        labels = kwargs.get("labels", None)

        # stability patch
        lm_logits_fp32 = lm_logits.to(torch.float32)

        if labels is None:
            return None

        # Shift so that tokens < n predict n
        shift_logits = lm_logits_fp32[..., :-1, :].contiguous()
        shift_labels = labels[..., 1:].contiguous()
        loss = CrossEntropyLoss()(
            shift_logits.view(-1, shift_logits.size(-1)),
            shift_labels.view(-1),
        )

        return loss.to(kwargs.get("hidden_states").dtype)

    def organize_fn(self, *args, **kwargs):
        if not kwargs.get("return_dict", None):
            output = (
                kwargs["lm_logits"],
                kwargs["presents"],
                kwargs["all_hidden_states"],
                kwargs["all_self_attentions"],
                kwargs["all_cross_attentions"],
            )
            return (
                ((kwargs["loss"],) + output) if kwargs["loss"] is not None else output
            )

        return CausalLMOutputWithCrossAttentions(
            loss=kwargs["loss"],
            logits=kwargs["lm_logits"],
            past_key_values=kwargs["presents"],
            hidden_states=kwargs["all_hidden_states"],
            attentions=kwargs["all_self_attentions"],
            cross_attentions=kwargs["all_cross_attentions"],
        )

    def forward(self, *args, **kwargs):
        outputs = self.transformer.preblock_fn(*args, **kwargs)
        for i in range(len(self.transformer.h)):
            outputs = self.transformer.block_fn(**outputs, layer_id=i)
        outputs = self.transformer.postblock_fn(**outputs)
        outputs = self.head_fn(**outputs)
        outputs["loss"] = self.loss_fn(**outputs)
        return self.organize_fn(**outputs)

    @staticmethod
    def _reorder_cache(
        past: Tuple[Tuple[torch.Tensor]], beam_idx: torch.Tensor
    ) -> Tuple[Tuple[torch.Tensor]]:
        """
        This function is used to re-order the :obj:`past_key_values` cache if
        :meth:`~transformers.PreTrainedModel.beam_search` or :meth:`~transformers.PreTrainedModel.beam_sample` is
        called. This is required to match :obj:`past_key_values` with the correct beam_idx at every generation step.
        """
        return tuple(
            tuple(
                past_state.index_select(0, beam_idx.to(past_state.device))
                for past_state in layer_past
            )
            for layer_past in past
        )


class GPT2DoubleHeadsModel(GPT2PreTrainedModel):
    _keys_to_ignore_on_load_missing = [
        r"attn.masked_bias",
        r"attn.bias",
        r"lm_head.weight",
    ]

    def __init__(self, config):
        super().__init__(config)
        config.num_labels = 1
        self.transformer = GPT2Model(config)
        self.lm_head = nn.Linear(config.n_embd, config.vocab_size, bias=False)
        self.multiple_choice_head = SequenceSummary(config)

        self.init_weights()

    def get_output_embeddings(self):
        return self.lm_head

    def set_output_embeddings(self, new_embeddings):
        self.lm_head = new_embeddings

    def prepare_inputs_for_generation(self, input_ids, past=None, **kwargs):
        token_type_ids = kwargs.get("token_type_ids", None)
        # only last token for inputs_ids if past is defined in kwargs
        if past:
            input_ids = input_ids[:, -1].unsqueeze(-1)
            if token_type_ids is not None:
                token_type_ids = token_type_ids[:, -1].unsqueeze(-1)

        attention_mask = kwargs.get("attention_mask", None)
        position_ids = kwargs.get("position_ids", None)

        if attention_mask is not None and position_ids is None:
            # create position_ids on the fly for batch generation
            position_ids = attention_mask.long().cumsum(-1) - 1
            position_ids.masked_fill_(attention_mask == 0, 1)
            if past:
                position_ids = position_ids[:, -1].unsqueeze(-1)
        else:
            position_ids = None

        return {
            "input_ids": input_ids,
            "past_key_values": past,
            "use_cache": kwargs.get("use_cache"),
            "position_ids": position_ids,
            "attention_mask": attention_mask,
            "token_type_ids": token_type_ids,
        }

    def get_head_layers(self):
        layers = [
            Layer(
                module=self.lm_head,
                weight=self.lm_head.weight,
                replace=nn.Linear,  # {nn.Linear: ColumnParallelLinear},
                parallel=False,
                gather_output=True,
                tied_embedding=self.transformer.wte,
                # tied embedding is already parallelized.
            )
        ]

        if hasattr(self.config, "summary_use_proj") and self.config.summary_use_proj:
            layers.append(
                Layer(
                    module=self.multiple_choice_head,
                    weight=self.multiple_choice_head.summary.weight,
                    bias=self.multiple_choice_head.summary.bias,
                    parallel=False,
                )
            )
        return layers

    def head_fn(self, *args, **kwargs):
        hidden_states = kwargs.get("hidden_states", None)
        mc_token_ids = kwargs.get("mc_token_ids", None)

        kwargs["lm_logits"] = self.lm_head(hidden_states)
        kwargs["mc_logits"] = self.multiple_choice_head(hidden_states, mc_token_ids)
        kwargs["mc_logits"] = kwargs["mc_logits"].squeeze(-1)
        return kwargs

    def loss_fn(self, *args, **kwargs):
        lm_logits = kwargs["lm_logits"]
        mc_logits = kwargs["mc_logits"]

        mc_loss = None
        if "mc_labels" in kwargs:
            loss_fct = CrossEntropyLoss()
            mc_loss = loss_fct(
                mc_logits.view(-1, mc_logits.size(-1)), kwargs["mc_labels"].view(-1)
            )

        lm_loss = None
        if "labels" in kwargs:
            shift_logits = lm_logits[..., :-1, :].contiguous()
            shift_labels = kwargs["labels"][..., 1:].contiguous()
            lm_loss = CrossEntropyLoss()(
                shift_logits.view(-1, shift_logits.size(-1)),
                shift_labels.view(-1),
            )

        return {"mc_loss": mc_loss, "lm_loss": lm_loss}

    def organize_fn(self, *args, **kwargs):
        mc_loss = kwargs["loss"]["mc_loss"]
        lm_loss = kwargs["loss"]["lm_loss"]

        if not kwargs.get("return_dict", None):
            output = (
                kwargs["lm_logits"],
                kwargs["mc_logits"],
                kwargs["presents"],
                kwargs["all_hidden_states"],
                kwargs["all_self_attentions"],
            )
            if mc_loss is not None:
                output = (mc_loss,) + output
            return ((lm_loss,) + output) if lm_loss is not None else output

        return GPT2DoubleHeadsModelOutput(
            loss=lm_loss,
            mc_loss=mc_loss,
            logits=kwargs["lm_logits"],
            mc_logits=kwargs["mc_logits"],
            past_key_values=kwargs["presents"],
            hidden_states=kwargs["all_hidden_states"],
            attentions=kwargs["all_self_attentions"],
        )

    def forward(self, *args, **kwargs):
        outputs = self.transformer.preblock_fn(*args, **kwargs)
        for _ in range(len(self.transformer.h)):
            outputs = self.transformer.block_fn(**outputs)
        outputs = self.transformer.postblock_fn(**outputs)
        outputs = self.head_fn(**outputs)
        outputs["loss"] = self.loss_fn(**outputs)
        return self.organize_fn(**outputs)

    @staticmethod
    def _reorder_cache(
        past: Tuple[Tuple[torch.Tensor]], beam_idx: torch.Tensor
    ) -> Tuple[Tuple[torch.Tensor]]:
        """
        This function is used to re-order the :obj:`past_key_values` cache if
        :meth:`~transformers.PreTrainedModel.beam_search` or :meth:`~transformers.PreTrainedModel.beam_sample` is
        called. This is required to match :obj:`past_key_values` with the correct beam_idx at every generation step.
        """
        return tuple(
            tuple(
                past_state.index_select(0, beam_idx.to(past_state.device))
                for past_state in layer_past
            )
            for layer_past in past
        )


class GPT2ForSequenceClassification(GPT2PreTrainedModel):
    _keys_to_ignore_on_load_missing = [r"h\.\d+\.attn\.masked_bias", r"lm_head\.weight"]

    def __init__(self, config):
        super().__init__(config)
        self.num_labels = config.num_labels
        self.transformer = GPT2Model(config)
        self.score = nn.Linear(config.n_embd, self.num_labels, bias=False)

        self.init_weights()

    def get_head_layers(self):
        return [
            Layer(
                module=self.score,
                weight=self.score.weight,
                parallel=False,
            )
        ]

    def head_fn(self, *args, **kwargs):
        logits = self.score(kwargs.get("hidden_states", None))
        input_ids = kwargs.get("input_ids", None)
        inputs_embeds = kwargs.get("inputs_embeds", None)

        if input_ids is not None:
            batch_size, sequence_length = input_ids.shape[:2]
        else:
            batch_size, sequence_length = inputs_embeds.shape[:2]

        assert (
            self.config.pad_token_id is not None or batch_size == 1
        ), "Cannot handle batch sizes > 1 if no padding token is defined."
        if self.config.pad_token_id is None:
            sequence_lengths = -1
        else:
            if input_ids is not None:
                sequence_lengths = (
                    torch.ne(input_ids, self.config.pad_token_id).sum(-1) - 1
                )
            else:
                sequence_lengths = -1
                logger.warning(
                    f"{self.__class__.__name__} will not detect padding tokens in `inputs_embeds`. Results may be "
                    f"unexpected if using padding tokens in conjunction with `inputs_embeds.`"
                )

        pooled_logits = logits[range(batch_size), sequence_lengths]
        kwargs["logits"] = pooled_logits
        return kwargs

    def loss_fn(self, *args, **kwargs):
        logits = kwargs.get("logits", None)
        labels = kwargs.get("labels", None)

        if labels is None:
            return None

        if self.config.problem_type is None:
            if self.num_labels == 1:
                self.config.problem_type = "regression"
            elif self.num_labels > 1 and (
                labels.dtype == torch.long or labels.dtype == torch.int
            ):
                self.config.problem_type = "single_label_classification"
            else:
                self.config.problem_type = "multi_label_classification"

        if self.config.problem_type == "regression":
            loss_fct = MSELoss()
            if self.num_labels == 1:
                loss = loss_fct(logits.squeeze(), labels.squeeze())
            else:
                loss = loss_fct(logits, labels)
        elif self.config.problem_type == "single_label_classification":
            loss_fct = CrossEntropyLoss()
            loss = loss_fct(logits.view(-1, self.num_labels), labels.view(-1))
        elif self.config.problem_type == "multi_label_classification":
            loss_fct = BCEWithLogitsLoss()
            loss = loss_fct(logits, labels)
        else:
            loss = None

        return loss

    def organize_fn(self, *args, **kwargs):
        if not kwargs.get("return_dict", None):
            output = (
                kwargs["logits"],
                kwargs["presents"],
                kwargs["all_hidden_states"],
                kwargs["all_self_attentions"],
                kwargs["all_cross_attentions"],
            )
            return (
                ((kwargs["loss"],) + output) if kwargs["loss"] is not None else output
            )

        return SequenceClassifierOutputWithPast(
            loss=kwargs["loss"],
            logits=kwargs["logits"],
            past_key_values=kwargs["presents"],
            hidden_states=kwargs["all_hidden_states"],
            attentions=kwargs["all_self_attentions"],
        )

    def forward(self, *args, **kwargs):
        outputs = self.transformer.preblock_fn(*args, **kwargs)
        for i in range(len(self.transformer.h)):
            outputs = self.transformer.block_fn(**outputs, layer_id=i)
        outputs = self.transformer.postblock_fn(**outputs)
        outputs = self.head_fn(**outputs)
        outputs["loss"] = self.loss_fn(**outputs)
        return self.organize_fn(**outputs)


class GPT2ForTokenClassification(GPT2PreTrainedModel):
    def __init__(self, config):
        super().__init__(config)
        self.num_labels = config.num_labels

        self.transformer = GPT2Model(config)
        if (
            hasattr(config, "classifier_dropout")
            and config.classifier_dropout is not None
        ):
            classifier_dropout = config.classifier_dropout
        elif hasattr(config, "hidden_dropout") and config.hidden_dropout is not None:
            classifier_dropout = config.hidden_dropout
        else:
            classifier_dropout = 0.1
        self.dropout = nn.Dropout(classifier_dropout)
        self.classifier = nn.Linear(config.hidden_size, config.num_labels)

        self.init_weights()

    def get_head_layers(self):
        return [
            Layer(
                module=self.classifier,
                weight=self.classifier.weight,
                bias=self.classifier.bias,
                parallel=False,
            )
        ]

    def head_fn(self, *args, **kwargs):
        hidden_states = kwargs.get("hidden_states", None)
        hidden_states = self.dropout(hidden_states)
        kwargs["logits"] = self.classifier(hidden_states)
        return kwargs

    def loss_fn(self, *args, **kwargs):
        logits = kwargs.get("logits", None)
        labels = kwargs.get("labels", None)
        attention_mask = kwargs.get("attention_mask", None)

        if labels is None:
            return None

        loss_fct = CrossEntropyLoss()
        # Only keep active parts of the loss
        if attention_mask is not None:
            active_loss = attention_mask.view(-1) == 1
            active_logits = logits.view(-1, self.num_labels)
            active_labels = torch.where(
                active_loss,
                labels.view(-1),
                torch.tensor(loss_fct.ignore_index).type_as(labels),
            )
            loss = loss_fct(active_logits, active_labels)
        else:
            loss = loss_fct(logits.view(-1, self.num_labels), labels.view(-1))

        return loss

    def organize_fn(self, *args, **kwargs):
        if not kwargs.get("return_dict", None):
            output = (
                kwargs["logits"],
                kwargs["all_hidden_states"],
                kwargs["all_self_attentions"],
            )
            return (
                ((kwargs["loss"],) + output) if kwargs["loss"] is not None else output
            )

        return TokenClassifierOutput(
            loss=kwargs["loss"],
            logits=kwargs["logits"],
            hidden_states=kwargs["all_hidden_states"],
            attentions=kwargs["all_self_attentions"],
        )
=======
        hidden_states = residual + feed_forward_hidden_states
>>>>>>> f8aba424

    def forward(self, *args, **kwargs):
        outputs = self.transformer.preblock_fn(*args, **kwargs)
        for _ in range(len(self.transformer.h)):
            outputs = self.transformer.block_fn(**outputs)
        outputs = self.transformer.postblock_fn(**outputs)
        outputs = self.head_fn(**outputs)
        outputs["loss"] = self.loss_fn(**outputs)
        return self.organize_fn(**outputs)


class FusedGPT2Attention(GPT2Attention):
    def __init__(
        self, config, is_cross_attention=False, layer_idx=None, softmax_in_fp32=True
    ):
        super().__init__(config, is_cross_attention, layer_idx)
        self.softmax_in_fp32 = softmax_in_fp32
        self.resid_dropout = FusedBiasDropout(config.resid_pdrop)

    def _fused_attn(self, query, key, value, attention_mask=None, head_mask=None):
        attn_weights = torch.matmul(query, key.transpose(-1, -2))
        scale_factor = 1.0

        if self.scale_attn_weights:
            scale_factor /= float(value.size(-1)) ** 0.5

        # Layer-wise attention scaling
        if self.scale_attn_by_inverse_layer_idx:
            scale_factor /= float(self.layer_idx + 1)

        attn_weights = fused_scale_mask_softmax(
            attn_weights,
            scale=scale_factor,
            use_triang_mask=not self.is_cross_attention,
            softmax_in_fp32=self.softmax_in_fp32,
            pad_mask=attention_mask,
        )

        # Downcast (if necessary) back to V's dtype (if in mixed-precision) -- No-Op otherwise
        attn_weights = attn_weights.type(value.dtype)
        attn_weights = self.attn_dropout(attn_weights)

        # Mask heads if we want to
        if head_mask is not None:
            attn_weights = attn_weights * head_mask

        attn_output = torch.matmul(attn_weights, value)

        return attn_output, attn_weights

    def forward(
        self,
        hidden_states,
        layer_past=None,
        attention_mask=None,
        head_mask=None,
        encoder_hidden_states=None,
        encoder_attention_mask=None,
        use_cache=False,
        output_attentions=False,
    ):
        if encoder_hidden_states is not None:
            if not hasattr(self, "q_attn"):
                raise ValueError(
                    "If class is used as cross attention, the weights `q_attn` have to be defined. "
                    "Please make sure to instantiate class with `GPT2Attention(..., is_cross_attention=True)`."
                )

            query = self.q_attn(hidden_states)
            key, value = self.c_attn(encoder_hidden_states).split(
                self.split_size, dim=2
            )
            attention_mask = encoder_attention_mask
        else:
            query, key, value = self.c_attn(hidden_states).split(self.split_size, dim=2)

        query = self._split_heads(query, self.num_heads, self.head_dim)
        key = self._split_heads(key, self.num_heads, self.head_dim)
        value = self._split_heads(value, self.num_heads, self.head_dim)

        if layer_past is not None:
            past_key, past_value = layer_past
            key = torch.cat((past_key, key), dim=-2)
            value = torch.cat((past_value, value), dim=-2)

        if use_cache is True:
            present = (key, value)
        else:
            present = None

        if self.reorder_and_upcast_attn:
            attn_output, attn_weights = self._upcast_and_reordered_attn(
                query, key, value, attention_mask, head_mask
            )
        else:
            attn_output, attn_weights = self._fused_attn(
                query, key, value, attention_mask, head_mask
            )

        attn_output = self._merge_heads(attn_output, self.num_heads, self.head_dim)

        mpu = getattr(self.c_attn, "mpu", None)

        # FFN 4h to h
        attn_output = torch.matmul(attn_output, self.c_proj.weight)

        if mpu is not None:
            attn_output = mpu.reduce(attn_output)

        # Fused Bias + Dropout
        attn_output = self.resid_dropout(
            attn_output,
            self.c_proj.bias,
        )

        outputs = (attn_output, present)
        if output_attentions:
            outputs += (attn_weights,)

        return outputs  # a, present, (attentions)


class FusedGPT2MLP(GPT2MLP):
    def __init__(self, intermediate_size, config):
        super().__init__(intermediate_size, config)
        self.dropout = FusedBiasDropout(config.resid_pdrop)
        # del self.act

    def forward(self, hidden_states):
        mpu = getattr(self.c_fc, "mpu", None)

        if mpu is not None:
            hidden_states = mpu.broadcast(hidden_states)

        # FFN h to 4h
        hidden_states = torch.matmul(hidden_states, self.c_fc.weight)

        # Fused Bias + Activation
        hidden_states = _FusedBiasGeLUFunction.apply(hidden_states, self.c_fc.bias)

        # FFN 4h to h
        hidden_states = torch.matmul(hidden_states, self.c_proj.weight)

        if mpu is not None:
            hidden_states = mpu.reduce(hidden_states)

        # Fused Bias + Dropout
        hidden_states = self.dropout(
            hidden_states,
            self.c_proj.bias,
        )

        return hidden_states


class FusedGPT2Block(nn.Module):
    def __init__(self, config, layer_idx=None):
        super().__init__()
        hidden_size = config.hidden_size
        inner_dim = config.n_inner if config.n_inner is not None else 4 * hidden_size

        self.ln_1 = nn.LayerNorm(hidden_size, eps=config.layer_norm_epsilon)
        self.attn = FusedGPT2Attention(config, layer_idx=layer_idx)
        self.ln_2 = nn.LayerNorm(hidden_size, eps=config.layer_norm_epsilon)

        if config.add_cross_attention:
            self.crossattention = FusedGPT2Attention(config, is_cross_attention=True)
            self.ln_cross_attn = nn.LayerNorm(
                hidden_size, eps=config.layer_norm_epsilon
            )

        self.mlp = FusedGPT2MLP(inner_dim, config)

    def forward(
        self,
        hidden_states,
        layer_past=None,
        attention_mask=None,
        head_mask=None,
        encoder_hidden_states=None,
        encoder_attention_mask=None,
        use_cache=False,
        output_attentions=False,
    ):
        residual = hidden_states
        hidden_states = self.ln_1(hidden_states)
        attn_outputs = self.attn(
            hidden_states,
            layer_past=layer_past,
            attention_mask=attention_mask,
            head_mask=head_mask,
            use_cache=use_cache,
            output_attentions=output_attentions,
        )
        attn_output = attn_outputs[0]  # output_attn: a, present, (attentions)
        outputs = attn_outputs[1:]
        # residual connection
        hidden_states = attn_output + residual

        if encoder_hidden_states is not None:
            # add one self-attention block for cross-attention
            if not hasattr(self, "crossattention"):
                raise ValueError(
                    f"If `encoder_hidden_states` are passed, {self} has to be instantiated with "
                    "cross-attention layers by setting `config.add_cross_attention=True`"
                )
            residual = hidden_states
            hidden_states = self.ln_cross_attn(hidden_states)
            cross_attn_outputs = self.crossattention(
                hidden_states,
                attention_mask=attention_mask,
                head_mask=head_mask,
                encoder_hidden_states=encoder_hidden_states,
                encoder_attention_mask=encoder_attention_mask,
                output_attentions=output_attentions,
            )
            attn_output = cross_attn_outputs[0]
            # residual connection
            hidden_states = residual + attn_output
            outputs = (
                outputs + cross_attn_outputs[2:]
            )  # add cross attentions if we output attention weights

        residual = hidden_states
        hidden_states = self.ln_2(hidden_states)
        feed_forward_hidden_states = self.mlp(hidden_states)
        # residual connection
        hidden_states = residual + feed_forward_hidden_states

        if use_cache:
            outputs = (hidden_states,) + outputs
        else:
            outputs = (hidden_states,) + outputs[1:]

        return outputs  # hidden_states, present, (attentions, cross_attentions)


<<<<<<< HEAD
class FusedGPT2Model(GPT2Model):
    _keys_to_ignore_on_load_missing = ["fused_attn.masked_bias"]

    def __init__(self, config):
        super(GPT2PreTrainedModel, self).__init__(config)
=======
class GPT2Model(GPT2PreTrainedModel):
    _keys_to_ignore_on_load_missing = ["attn.masked_bias"]

    def __init__(self, config):
        super().__init__(config)
>>>>>>> f8aba424

        self.embed_dim = config.hidden_size

        self.wte = nn.Embedding(config.vocab_size, self.embed_dim)
        self.wpe = nn.Embedding(config.max_position_embeddings, self.embed_dim)

        self.drop = nn.Dropout(config.embd_pdrop)
        self.h = nn.ModuleList(
<<<<<<< HEAD
            [
                FusedGPT2Block(config, layer_idx=i)
                for i in range(config.num_hidden_layers)
            ]
        )
        self.ln_f = nn.LayerNorm(self.embed_dim, eps=config.layer_norm_epsilon)

        self.init_weights()

        self.gradient_checkpointing = False


class FusedGPT2LMHeadModel(GPT2LMHeadModel):
    _keys_to_ignore_on_load_missing = [
        r"fused_attn.masked_bias",
        r"fused_attn.bias",
        r"lm_head.weight",
    ]

    def __init__(self, config):
        super(GPT2PreTrainedModel, self).__init__(config)
        self.transformer = FusedGPT2Model(config)
        self.lm_head = nn.Linear(config.n_embd, config.vocab_size, bias=False)

        self.init_weights()
=======
            [GPT2Block(config, layer_idx=i) for i in range(config.num_hidden_layers)]
        )
        self.ln_f = nn.LayerNorm(self.embed_dim, eps=config.layer_norm_epsilon)

        # Model parallel
        self.model_parallel = False
        self.device_map = None
        self.gradient_checkpointing = False

        # Initialize weights and apply final processing
        self.post_init()

    def get_input_embeddings(self):
        return self.wte
>>>>>>> f8aba424

    def set_input_embeddings(self, new_embeddings):
        self.wte = new_embeddings

<<<<<<< HEAD
class FusedGPT2DoubleHeadsModel(GPT2DoubleHeadsModel):
    _keys_to_ignore_on_load_missing = [
        r"fused_attn.masked_bias",
        r"fused_attn.bias",
        r"lm_head.weight",
    ]

    def __init__(self, config):
        super(GPT2PreTrainedModel, self).__init__(config)
        config.num_labels = 1
        self.transformer = FusedGPT2Model(config)
        self.lm_head = nn.Linear(config.n_embd, config.vocab_size, bias=False)
        self.multiple_choice_head = SequenceSummary(config)

        self.init_weights()
=======
    def _prune_heads(self, heads_to_prune):
        """
        Prunes heads of the model. heads_to_prune: dict of {layer_num: list of heads to prune in this layer}
        """
        for layer, heads in heads_to_prune.items():
            self.h[layer].attn.prune_heads(heads)

    def forward(
        self,
        input_ids=None,
        past_key_values=None,
        attention_mask=None,
        token_type_ids=None,
        position_ids=None,
        head_mask=None,
        inputs_embeds=None,
        encoder_hidden_states=None,
        encoder_attention_mask=None,
        use_cache=None,
        output_attentions=None,
        output_hidden_states=None,
        return_dict=None,
    ):
        output_attentions = (
            output_attentions
            if output_attentions is not None
            else self.config.output_attentions
        )
        output_hidden_states = (
            output_hidden_states
            if output_hidden_states is not None
            else self.config.output_hidden_states
        )
        use_cache = use_cache if use_cache is not None else self.config.use_cache
        return_dict = (
            return_dict if return_dict is not None else self.config.use_return_dict
        )

        if input_ids is not None and inputs_embeds is not None:
            raise ValueError(
                "You cannot specify both input_ids and inputs_embeds at the same time"
            )
        elif input_ids is not None:
            input_shape = input_ids.size()
            input_ids = input_ids.view(-1, input_shape[-1])
            batch_size = input_ids.shape[0]
        elif inputs_embeds is not None:
            input_shape = inputs_embeds.size()[:-1]
            batch_size = inputs_embeds.shape[0]
        else:
            raise ValueError("You have to specify either input_ids or inputs_embeds")

        device = input_ids.device if input_ids is not None else inputs_embeds.device

        if token_type_ids is not None:
            token_type_ids = token_type_ids.view(-1, input_shape[-1])
        if position_ids is not None:
            position_ids = position_ids.view(-1, input_shape[-1])

        if past_key_values is None:
            past_length = 0
            past_key_values = tuple([None] * len(self.h))
        else:
            past_length = past_key_values[0][0].size(-2)
        if position_ids is None:
            position_ids = torch.arange(
                past_length,
                input_shape[-1] + past_length,
                dtype=torch.long,
                device=device,
            )
            position_ids = position_ids.unsqueeze(0).view(-1, input_shape[-1])

        # GPT2Attention mask.
        if attention_mask is not None:
            if batch_size <= 0:
                raise ValueError("batch_size has to be defined and > 0")
            attention_mask = attention_mask.view(batch_size, -1)
            # We create a 3D attention mask from a 2D tensor mask.
            # Sizes are [batch_size, 1, 1, to_seq_length]
            # So we can broadcast to [batch_size, num_heads, from_seq_length, to_seq_length]
            # this attention mask is more simple than the triangular masking of causal attention
            # used in OpenAI GPT, we just need to prepare the broadcast dimension here.
            attention_mask = attention_mask[:, None, None, :]

            # Since attention_mask is 1.0 for positions we want to attend and 0.0 for
            # masked positions, this operation will create a tensor which is 0.0 for
            # positions we want to attend and -10000.0 for masked positions.
            # Since we are adding it to the raw scores before the softmax, this is
            # effectively the same as removing these entirely.
            attention_mask = attention_mask.to(dtype=self.dtype)  # fp16 compatibility
            attention_mask = (1.0 - attention_mask) * -10000.0

        # If a 2D or 3D attention mask is provided for the cross-attention
        # we need to make broadcastable to [batch_size, num_heads, seq_length, seq_length]
        if self.config.add_cross_attention and encoder_hidden_states is not None:
            (
                encoder_batch_size,
                encoder_sequence_length,
                _,
            ) = encoder_hidden_states.size()
            encoder_hidden_shape = (encoder_batch_size, encoder_sequence_length)
            if encoder_attention_mask is None:
                encoder_attention_mask = torch.ones(encoder_hidden_shape, device=device)
            encoder_attention_mask = self.invert_attention_mask(encoder_attention_mask)
        else:
            encoder_attention_mask = None

        # Prepare head mask if needed
        # 1.0 in head_mask indicate we keep the head
        # attention_probs has shape bsz x n_heads x N x N
        # head_mask has shape n_layer x batch x n_heads x N x N
        head_mask = self.get_head_mask(head_mask, self.config.n_layer)
>>>>>>> f8aba424

        if inputs_embeds is None:
            inputs_embeds = self.wte(input_ids)
        position_embeds = self.wpe(position_ids)
        hidden_states = inputs_embeds + position_embeds

<<<<<<< HEAD
class FusedGPT2ForSequenceClassification(GPT2ForSequenceClassification):
    _keys_to_ignore_on_load_missing = [
        r"h\.\d+\.fused_attn\.masked_bias",
        r"lm_head\.weight",
    ]

    def __init__(self, config):
        super(GPT2PreTrainedModel, self).__init__(config)
        self.num_labels = config.num_labels
        self.transformer = FusedGPT2Model(config)
        self.score = nn.Linear(config.n_embd, self.num_labels, bias=False)

        self.init_weights()


class FusedGPT2ForTokenClassification(GPT2ForTokenClassification):
    def __init__(self, config):
        super(GPT2PreTrainedModel, self).__init__(config)
        self.num_labels = config.num_labels

        self.transformer = FusedGPT2Model(config)
=======
        if token_type_ids is not None:
            token_type_embeds = self.wte(token_type_ids)
            hidden_states = hidden_states + token_type_embeds

        hidden_states = self.drop(hidden_states)

        output_shape = input_shape + (hidden_states.size(-1),)

        presents = () if use_cache else None
        all_self_attentions = () if output_attentions else None
        all_cross_attentions = (
            () if output_attentions and self.config.add_cross_attention else None
        )
        all_hidden_states = () if output_hidden_states else None
        for i, (block, layer_past) in enumerate(zip(self.h, past_key_values)):

            # Model parallel
            if self.model_parallel:
                torch.cuda.set_device(hidden_states.device)
                # Ensure layer_past is on same device as hidden_states (might not be correct)
                if layer_past is not None:
                    layer_past = tuple(
                        past_state.to(hidden_states.device) for past_state in layer_past
                    )
                # Ensure that attention_mask is always on the same device as hidden_states
                if attention_mask is not None:
                    attention_mask = attention_mask.to(hidden_states.device)
                if isinstance(head_mask, torch.Tensor):
                    head_mask = head_mask.to(hidden_states.device)
            if output_hidden_states:
                all_hidden_states = all_hidden_states + (hidden_states,)

            if self.gradient_checkpointing and self.training:

                if use_cache:
                    logger.warning(
                        "`use_cache=True` is incompatible with gradient checkpointing. Setting `use_cache=False`..."
                    )
                    use_cache = False

                def create_custom_forward(module):
                    def custom_forward(*inputs):
                        # None for past_key_value
                        return module(*inputs, use_cache, output_attentions)

                    return custom_forward

                outputs = torch.utils.checkpoint.checkpoint(
                    create_custom_forward(block),
                    hidden_states,
                    None,
                    attention_mask,
                    head_mask[i],
                    encoder_hidden_states,
                    encoder_attention_mask,
                )
            else:
                outputs = block(
                    hidden_states,
                    layer_past=layer_past,
                    attention_mask=attention_mask,
                    head_mask=head_mask[i],
                    encoder_hidden_states=encoder_hidden_states,
                    encoder_attention_mask=encoder_attention_mask,
                    use_cache=use_cache,
                    output_attentions=output_attentions,
                )

            hidden_states = outputs[0]
            if use_cache is True:
                presents = presents + (outputs[1],)

            if output_attentions:
                all_self_attentions = all_self_attentions + (
                    outputs[2 if use_cache else 1],
                )
                if self.config.add_cross_attention:
                    all_cross_attentions = all_cross_attentions + (
                        outputs[3 if use_cache else 2],
                    )

            # Model Parallel: If it's the last layer for that device, put things on the next device
            if self.model_parallel:
                for k, v in self.device_map.items():
                    if i == v[-1] and "cuda:" + str(k) != self.last_device:
                        hidden_states = hidden_states.to("cuda:" + str(k + 1))

        hidden_states = self.ln_f(hidden_states)

        hidden_states = hidden_states.view(output_shape)
        # Add last hidden state
        if output_hidden_states:
            all_hidden_states = all_hidden_states + (hidden_states,)

        if not return_dict:
            return tuple(
                v
                for v in [
                    hidden_states,
                    presents,
                    all_hidden_states,
                    all_self_attentions,
                    all_cross_attentions,
                ]
                if v is not None
            )

        return BaseModelOutputWithPastAndCrossAttentions(
            last_hidden_state=hidden_states,
            past_key_values=presents,
            hidden_states=all_hidden_states,
            attentions=all_self_attentions,
            cross_attentions=all_cross_attentions,
        )


class GPT2LMHeadModel(GPT2PreTrainedModel):
    _keys_to_ignore_on_load_missing = [
        r"attn.masked_bias",
        r"attn.bias",
        r"lm_head.weight",
    ]

    def __init__(self, config):
        super().__init__(config)
        self.transformer = GPT2Model(config)
        self.lm_head = nn.Linear(config.n_embd, config.vocab_size, bias=False)

        # Model parallel
        self.model_parallel = False
        self.device_map = None

        # Initialize weights and apply final processing
        self.post_init()

    def get_output_embeddings(self):
        return self.lm_head

    def set_output_embeddings(self, new_embeddings):
        self.lm_head = new_embeddings

    def prepare_inputs_for_generation(self, input_ids, past=None, **kwargs):
        token_type_ids = kwargs.get("token_type_ids", None)
        # only last token for inputs_ids if past is defined in kwargs
        if past:
            input_ids = input_ids[:, -1].unsqueeze(-1)
            if token_type_ids is not None:
                token_type_ids = token_type_ids[:, -1].unsqueeze(-1)

        attention_mask = kwargs.get("attention_mask", None)
        position_ids = kwargs.get("position_ids", None)

        if attention_mask is not None and position_ids is None:
            # create position_ids on the fly for batch generation
            position_ids = attention_mask.long().cumsum(-1) - 1
            position_ids.masked_fill_(attention_mask == 0, 1)
            if past:
                position_ids = position_ids[:, -1].unsqueeze(-1)
        else:
            position_ids = None
        return {
            "input_ids": input_ids,
            "past_key_values": past,
            "use_cache": kwargs.get("use_cache"),
            "position_ids": position_ids,
            "attention_mask": attention_mask,
            "token_type_ids": token_type_ids,
        }

    def forward(
        self,
        input_ids=None,
        past_key_values=None,
        attention_mask=None,
        token_type_ids=None,
        position_ids=None,
        head_mask=None,
        inputs_embeds=None,
        encoder_hidden_states=None,
        encoder_attention_mask=None,
        labels=None,
        use_cache=None,
        output_attentions=None,
        output_hidden_states=None,
        return_dict=None,
    ):
        r"""
        labels (`torch.LongTensor` of shape `(batch_size, sequence_length)`, *optional*):
            Labels for language modeling. Note that the labels **are shifted** inside the model, i.e. you can set
            `labels = input_ids` Indices are selected in `[-100, 0, ..., config.vocab_size]` All labels set to `-100`
            are ignored (masked), the loss is only computed for labels in `[0, ..., config.vocab_size]`
        """
        return_dict = (
            return_dict if return_dict is not None else self.config.use_return_dict
        )

        transformer_outputs = self.transformer(
            input_ids,
            past_key_values=past_key_values,
            attention_mask=attention_mask,
            token_type_ids=token_type_ids,
            position_ids=position_ids,
            head_mask=head_mask,
            inputs_embeds=inputs_embeds,
            encoder_hidden_states=encoder_hidden_states,
            encoder_attention_mask=encoder_attention_mask,
            use_cache=use_cache,
            output_attentions=output_attentions,
            output_hidden_states=output_hidden_states,
            return_dict=return_dict,
        )
        hidden_states = transformer_outputs[0]

        # Set device for model parallelism
        if self.model_parallel:
            torch.cuda.set_device(self.transformer.first_device)
            hidden_states = hidden_states.to(self.lm_head.weight.device)

        lm_logits = self.lm_head(hidden_states)

        loss = None
        if labels is not None:
            # Shift so that tokens < n predict n
            shift_logits = lm_logits[..., :-1, :].contiguous()
            shift_labels = labels[..., 1:].contiguous()
            # Flatten the tokens
            loss_fct = CrossEntropyLoss()
            loss = loss_fct(
                shift_logits.view(-1, shift_logits.size(-1)), shift_labels.view(-1)
            )

        if not return_dict:
            output = (lm_logits,) + transformer_outputs[1:]
            return ((loss,) + output) if loss is not None else output

        return CausalLMOutputWithCrossAttentions(
            loss=loss,
            logits=lm_logits,
            past_key_values=transformer_outputs.past_key_values,
            hidden_states=transformer_outputs.hidden_states,
            attentions=transformer_outputs.attentions,
            cross_attentions=transformer_outputs.cross_attentions,
        )

    @staticmethod
    def _reorder_cache(
        past: Tuple[Tuple[torch.Tensor]], beam_idx: torch.Tensor
    ) -> Tuple[Tuple[torch.Tensor]]:
        """
        This function is used to re-order the `past_key_values` cache if [`~PreTrainedModel.beam_search`] or
        [`~PreTrainedModel.beam_sample`] is called. This is required to match `past_key_values` with the correct
        beam_idx at every generation step.
        """
        return tuple(
            tuple(
                past_state.index_select(0, beam_idx.to(past_state.device))
                for past_state in layer_past
            )
            for layer_past in past
        )


class GPT2DoubleHeadsModel(GPT2PreTrainedModel):
    _keys_to_ignore_on_load_missing = [
        r"attn.masked_bias",
        r"attn.bias",
        r"lm_head.weight",
    ]

    def __init__(self, config):
        super().__init__(config)
        config.num_labels = 1
        self.transformer = GPT2Model(config)
        self.lm_head = nn.Linear(config.n_embd, config.vocab_size, bias=False)
        self.multiple_choice_head = SequenceSummary(config)

        # Model parallel
        self.model_parallel = False
        self.device_map = None

        # Initialize weights and apply final processing
        self.post_init()

    def get_output_embeddings(self):
        return self.lm_head

    def set_output_embeddings(self, new_embeddings):
        self.lm_head = new_embeddings

    def prepare_inputs_for_generation(self, input_ids, past=None, **kwargs):
        token_type_ids = kwargs.get("token_type_ids", None)
        # only last token for inputs_ids if past is defined in kwargs
        if past:
            input_ids = input_ids[:, -1].unsqueeze(-1)
            if token_type_ids is not None:
                token_type_ids = token_type_ids[:, -1].unsqueeze(-1)

        attention_mask = kwargs.get("attention_mask", None)
        position_ids = kwargs.get("position_ids", None)

        if attention_mask is not None and position_ids is None:
            # create position_ids on the fly for batch generation
            position_ids = attention_mask.long().cumsum(-1) - 1
            position_ids.masked_fill_(attention_mask == 0, 1)
            if past:
                position_ids = position_ids[:, -1].unsqueeze(-1)
        else:
            position_ids = None

        return {
            "input_ids": input_ids,
            "past_key_values": past,
            "use_cache": kwargs.get("use_cache"),
            "position_ids": position_ids,
            "attention_mask": attention_mask,
            "token_type_ids": token_type_ids,
        }

    def forward(
        self,
        input_ids=None,
        past_key_values=None,
        attention_mask=None,
        token_type_ids=None,
        position_ids=None,
        head_mask=None,
        inputs_embeds=None,
        mc_token_ids=None,
        labels=None,
        mc_labels=None,
        use_cache=None,
        output_attentions=None,
        output_hidden_states=None,
        return_dict=None,
        **kwargs,
    ):
        r"""
        mc_token_ids (`torch.LongTensor` of shape `(batch_size, num_choices)`, *optional*, default to index of the last token of the input):
            Index of the classification token in each input sequence. Selected in the range `[0, input_ids.size(-1) -
            1[`.
        labels (`torch.LongTensor` of shape `(batch_size, sequence_length)`, *optional*):
            Labels for language modeling. Note that the labels **are shifted** inside the model, i.e. you can set
            `labels = input_ids` Indices are selected in `[-100, 0, ..., config.vocab_size - 1]` All labels set to
            `-100` are ignored (masked), the loss is only computed for labels in `[0, ..., config.vocab_size - 1]`
        mc_labels (`torch.LongTensor` of shape `(batch_size)`, *optional*):
            Labels for computing the multiple choice classification loss. Indices should be in `[0, ..., num_choices]`
            where *num_choices* is the size of the second dimension of the input tensors. (see *input_ids* above)

        Return:

        Example:

        ```python
        >>> import torch
        >>> from transformers import GPT2Tokenizer, GPT2DoubleHeadsModel

        >>> tokenizer = GPT2Tokenizer.from_pretrained("gpt2")
        >>> model = GPT2DoubleHeadsModel.from_pretrained("gpt2")

        >>> # Add a [CLS] to the vocabulary (we should train it also!)
        >>> num_added_tokens = tokenizer.add_special_tokens({"cls_token": "[CLS]"})

        >>> embedding_layer = model.resize_token_embeddings(
        ...     len(tokenizer)
        >>> )  # Update the model embeddings with the new vocabulary size

        >>> choices = ["Hello, my dog is cute [CLS]", "Hello, my cat is cute [CLS]"]
        >>> encoded_choices = [tokenizer.encode(s) for s in choices]
        >>> cls_token_location = [tokens.index(tokenizer.cls_token_id) for tokens in encoded_choices]

        >>> input_ids = torch.tensor(encoded_choices).unsqueeze(0)  # Batch size: 1, number of choices: 2
        >>> mc_token_ids = torch.tensor([cls_token_location])  # Batch size: 1

        >>> outputs = model(input_ids, mc_token_ids=mc_token_ids)
        >>> lm_logits = outputs.logits
        >>> mc_logits = outputs.mc_logits
        ```"""
        return_dict = (
            return_dict if return_dict is not None else self.config.use_return_dict
        )

        transformer_outputs = self.transformer(
            input_ids,
            past_key_values=past_key_values,
            attention_mask=attention_mask,
            token_type_ids=token_type_ids,
            position_ids=position_ids,
            head_mask=head_mask,
            inputs_embeds=inputs_embeds,
            use_cache=use_cache,
            output_attentions=output_attentions,
            output_hidden_states=output_hidden_states,
            return_dict=return_dict,
        )

        hidden_states = transformer_outputs[0]

        # Set device for model parallelism
        if self.model_parallel:
            torch.cuda.set_device(self.transformer.first_device)
            hidden_states = hidden_states.to(self.lm_head.weight.device)

        lm_logits = self.lm_head(hidden_states)
        mc_logits = self.multiple_choice_head(hidden_states, mc_token_ids).squeeze(-1)

        mc_loss = None
        if mc_labels is not None:
            loss_fct = CrossEntropyLoss()
            mc_loss = loss_fct(
                mc_logits.view(-1, mc_logits.size(-1)), mc_labels.view(-1)
            )
        lm_loss = None
        if labels is not None:
            shift_logits = lm_logits[..., :-1, :].contiguous()
            shift_labels = labels[..., 1:].contiguous()
            loss_fct = CrossEntropyLoss()
            lm_loss = loss_fct(
                shift_logits.view(-1, shift_logits.size(-1)), shift_labels.view(-1)
            )

        if not return_dict:
            output = (lm_logits, mc_logits) + transformer_outputs[1:]
            if mc_loss is not None:
                output = (mc_loss,) + output
            return ((lm_loss,) + output) if lm_loss is not None else output

        return GPT2DoubleHeadsModelOutput(
            loss=lm_loss,
            mc_loss=mc_loss,
            logits=lm_logits,
            mc_logits=mc_logits,
            past_key_values=transformer_outputs.past_key_values,
            hidden_states=transformer_outputs.hidden_states,
            attentions=transformer_outputs.attentions,
        )

    @staticmethod
    def _reorder_cache(
        past: Tuple[Tuple[torch.Tensor]], beam_idx: torch.Tensor
    ) -> Tuple[Tuple[torch.Tensor]]:
        """
        This function is used to re-order the `past_key_values` cache if [`~PreTrainedModel.beam_search`] or
        [`~PreTrainedModel.beam_sample`] is called. This is required to match `past_key_values` with the correct
        beam_idx at every generation step.
        """
        return tuple(
            tuple(
                past_state.index_select(0, beam_idx.to(past_state.device))
                for past_state in layer_past
            )
            for layer_past in past
        )


class GPT2ForSequenceClassification(GPT2PreTrainedModel):
    _keys_to_ignore_on_load_missing = [r"h\.\d+\.attn\.masked_bias", r"lm_head\.weight"]

    def __init__(self, config):
        super().__init__(config)
        self.num_labels = config.num_labels
        self.transformer = GPT2Model(config)
        self.score = nn.Linear(config.n_embd, self.num_labels, bias=False)

        # Model parallel
        self.model_parallel = False
        self.device_map = None

        # Initialize weights and apply final processing
        self.post_init()

    def forward(
        self,
        input_ids=None,
        past_key_values=None,
        attention_mask=None,
        token_type_ids=None,
        position_ids=None,
        head_mask=None,
        inputs_embeds=None,
        labels=None,
        use_cache=None,
        output_attentions=None,
        output_hidden_states=None,
        return_dict=None,
    ):
        r"""
        labels (`torch.LongTensor` of shape `(batch_size,)`, *optional*):
            Labels for computing the sequence classification/regression loss. Indices should be in `[0, ...,
            config.num_labels - 1]`. If `config.num_labels == 1` a regression loss is computed (Mean-Square loss), If
            `config.num_labels > 1` a classification loss is computed (Cross-Entropy).
        """
        return_dict = (
            return_dict if return_dict is not None else self.config.use_return_dict
        )

        transformer_outputs = self.transformer(
            input_ids,
            past_key_values=past_key_values,
            attention_mask=attention_mask,
            token_type_ids=token_type_ids,
            position_ids=position_ids,
            head_mask=head_mask,
            inputs_embeds=inputs_embeds,
            use_cache=use_cache,
            output_attentions=output_attentions,
            output_hidden_states=output_hidden_states,
            return_dict=return_dict,
        )
        hidden_states = transformer_outputs[0]
        logits = self.score(hidden_states)

        if input_ids is not None:
            batch_size, sequence_length = input_ids.shape[:2]
        else:
            batch_size, sequence_length = inputs_embeds.shape[:2]

        assert (
            self.config.pad_token_id is not None or batch_size == 1
        ), "Cannot handle batch sizes > 1 if no padding token is defined."
        if self.config.pad_token_id is None:
            sequence_lengths = -1
        else:
            if input_ids is not None:
                sequence_lengths = (
                    torch.ne(input_ids, self.config.pad_token_id).sum(-1) - 1
                )
            else:
                sequence_lengths = -1
                logger.warning(
                    f"{self.__class__.__name__} will not detect padding tokens in `inputs_embeds`. Results may be "
                    f"unexpected if using padding tokens in conjunction with `inputs_embeds.`"
                )

        pooled_logits = logits[
            torch.arange(batch_size, device=self.device), sequence_lengths
        ]

        loss = None
        if labels is not None:
            if self.config.problem_type is None:
                if self.num_labels == 1:
                    self.config.problem_type = "regression"
                elif self.num_labels > 1 and (
                    labels.dtype == torch.long or labels.dtype == torch.int
                ):
                    self.config.problem_type = "single_label_classification"
                else:
                    self.config.problem_type = "multi_label_classification"

            if self.config.problem_type == "regression":
                loss_fct = MSELoss()
                if self.num_labels == 1:
                    loss = loss_fct(pooled_logits.squeeze(), labels.squeeze())
                else:
                    loss = loss_fct(pooled_logits, labels)
            elif self.config.problem_type == "single_label_classification":
                loss_fct = CrossEntropyLoss()
                loss = loss_fct(
                    pooled_logits.view(-1, self.num_labels), labels.view(-1)
                )
            elif self.config.problem_type == "multi_label_classification":
                loss_fct = BCEWithLogitsLoss()
                loss = loss_fct(pooled_logits, labels)
        if not return_dict:
            output = (pooled_logits,) + transformer_outputs[1:]
            return ((loss,) + output) if loss is not None else output

        return SequenceClassifierOutputWithPast(
            loss=loss,
            logits=pooled_logits,
            past_key_values=transformer_outputs.past_key_values,
            hidden_states=transformer_outputs.hidden_states,
            attentions=transformer_outputs.attentions,
        )


class GPT2ForTokenClassification(GPT2PreTrainedModel):
    def __init__(self, config):
        super().__init__(config)
        self.num_labels = config.num_labels

        self.transformer = GPT2Model(config)
>>>>>>> f8aba424
        if (
            hasattr(config, "classifier_dropout")
            and config.classifier_dropout is not None
        ):
            classifier_dropout = config.classifier_dropout
        elif hasattr(config, "hidden_dropout") and config.hidden_dropout is not None:
            classifier_dropout = config.hidden_dropout
        else:
            classifier_dropout = 0.1
        self.dropout = nn.Dropout(classifier_dropout)
        self.classifier = nn.Linear(config.hidden_size, config.num_labels)
<<<<<<< HEAD

        self.init_weights()
=======

        # Model parallel
        self.model_parallel = False
        self.device_map = None

        # Initialize weights and apply final processing
        self.post_init()

    def forward(
        self,
        input_ids=None,
        past_key_values=None,
        attention_mask=None,
        token_type_ids=None,
        position_ids=None,
        head_mask=None,
        inputs_embeds=None,
        labels=None,
        use_cache=None,
        output_attentions=None,
        output_hidden_states=None,
        return_dict=None,
    ):
        r"""
        labels (`torch.LongTensor` of shape `(batch_size,)`, *optional*):
            Labels for computing the sequence classification/regression loss. Indices should be in `[0, ...,
            config.num_labels - 1]`. If `config.num_labels == 1` a regression loss is computed (Mean-Square loss), If
            `config.num_labels > 1` a classification loss is computed (Cross-Entropy).
        """
        return_dict = (
            return_dict if return_dict is not None else self.config.use_return_dict
        )

        transformer_outputs = self.transformer(
            input_ids,
            past_key_values=past_key_values,
            attention_mask=attention_mask,
            token_type_ids=token_type_ids,
            position_ids=position_ids,
            head_mask=head_mask,
            inputs_embeds=inputs_embeds,
            use_cache=use_cache,
            output_attentions=output_attentions,
            output_hidden_states=output_hidden_states,
            return_dict=return_dict,
        )

        hidden_states = transformer_outputs[0]
        hidden_states = self.dropout(hidden_states)
        logits = self.classifier(hidden_states)

        loss = None
        if labels is not None:
            loss_fct = CrossEntropyLoss()
            loss = loss_fct(logits.view(-1, self.num_labels), labels.view(-1))

        if not return_dict:
            output = (logits,) + transformer_outputs[2:]
            return ((loss,) + output) if loss is not None else output

        return TokenClassifierOutput(
            loss=loss,
            logits=logits,
            hidden_states=transformer_outputs.hidden_states,
            attentions=transformer_outputs.attentions,
        )
>>>>>>> f8aba424
<|MERGE_RESOLUTION|>--- conflicted
+++ resolved
@@ -1,85 +1,3 @@
-<<<<<<< HEAD
-# Copyright 2021 TUNiB Inc.
-# Copyright 2018 The OpenAI Team Authors and HuggingFace Inc. team.
-#
-# Licensed under the Apache License, Version 2.0 (the "License");
-# you may not use this file except in compliance with the License.
-# You may obtain a copy of the License at
-#
-#     http://www.apache.org/licenses/LICENSE-2.0
-#
-# Unless required by applicable law or agreed to in writing, software
-# distributed under the License is distributed on an "AS IS" BASIS,
-# WITHOUT WARRANTIES OR CONDITIONS OF ANY KIND, either express or implied.
-# See the License for the specific language governing permissions and
-# limitations under the License.
-"""PyTorch OpenAI GPT-2 model."""
-
-import os
-from dataclasses import dataclass
-from typing import Optional, Tuple
-
-import torch
-import torch.utils.checkpoint
-from packaging import version
-from torch import nn
-from torch.nn import BCEWithLogitsLoss, CrossEntropyLoss, MSELoss
-from transformers.activations import ACT2FN
-from transformers.file_utils import ModelOutput
-from transformers.modeling_outputs import (
-    BaseModelOutputWithPastAndCrossAttentions,
-    CausalLMOutputWithCrossAttentions,
-    SequenceClassifierOutputWithPast,
-    TokenClassifierOutput,
-)
-
-# from ...modeling_utils import (
-#     PreTrainedModel,
-#     ColumnParallelLinear,
-# )
-
-from transformers.modeling_utils import (
-    Conv1D,
-    SequenceSummary,
-    PreTrainedModel,
-    find_pruneable_heads_and_indices,
-    prune_conv1d_layer,
-)
-from transformers.utils import logging
-
-from oslo.torch.nn.modules.functional import (
-    _FusedBiasGeLUFunction,
-    fused_scale_mask_softmax,
-)
-from oslo.torch.nn import (
-    FusedBiasDropout,
-)
-
-from ...parallelism.mpu import Layer
-from .configuration_gpt2 import GPT2Config, GPT2LayerPolicy
-
-if version.parse(torch.__version__) >= version.parse("1.6"):
-    is_amp_available = True
-    from torch.cuda.amp import autocast
-else:
-    is_amp_available = False
-
-logger = logging.get_logger(__name__)
-
-_CHECKPOINT_FOR_DOC = "gpt2"
-_CONFIG_FOR_DOC = "GPT2Config"
-_TOKENIZER_FOR_DOC = "GPT2Tokenizer"
-
-GPT2_PRETRAINED_MODEL_ARCHIVE_LIST = [
-    "gpt2",
-    "gpt2-medium",
-    "gpt2-large",
-    "gpt2-xl",
-    "distilgpt2",
-    # See all GPT-2 models at https://huggingface.co/models?filter=gpt2
-]
-
-=======
 import math
 from typing import Tuple
 from packaging import version
@@ -174,68 +92,8 @@
     def _set_gradient_checkpointing(self, module, value=False):
         if isinstance(module, GPT2Model):
             module.gradient_checkpointing = value
->>>>>>> f8aba424
-
-def load_tf_weights_in_gpt2(model, config, gpt2_checkpoint_path):
-    """Load tf checkpoints in a pytorch model"""
-    try:
-        import re
-
-<<<<<<< HEAD
-        import tensorflow as tf
-    except ImportError:
-        logger.error(
-            "Loading a TensorFlow model in PyTorch, requires TensorFlow to be installed. Please see "
-            "https://www.tensorflow.org/install/ for installation instructions."
-        )
-        raise
-    tf_path = os.path.abspath(gpt2_checkpoint_path)
-    logger.info(f"Converting TensorFlow checkpoint from {tf_path}")
-    # Load weights from TF model
-    init_vars = tf.train.list_variables(tf_path)
-    names = []
-    arrays = []
-    for name, shape in init_vars:
-        logger.info(f"Loading TF weight {name} with shape {shape}")
-        array = tf.train.load_variable(tf_path, name)
-        names.append(name)
-        arrays.append(array.squeeze())
-
-    for name, array in zip(names, arrays):
-        name = name[6:]  # skip "model/"
-        name = name.split("/")
-        pointer = model
-        for m_name in name:
-            if re.fullmatch(r"[A-Za-z]+\d+", m_name):
-                scope_names = re.split(r"(\d+)", m_name)
-            else:
-                scope_names = [m_name]
-            if scope_names[0] == "w" or scope_names[0] == "g":
-                pointer = getattr(pointer, "weight")
-            elif scope_names[0] == "b":
-                pointer = getattr(pointer, "bias")
-            elif scope_names[0] == "wpe" or scope_names[0] == "wte":
-                pointer = getattr(pointer, scope_names[0])
-                pointer = getattr(pointer, "weight")
-            else:
-                pointer = getattr(pointer, scope_names[0])
-            if len(scope_names) >= 2:
-                num = int(scope_names[1])
-                pointer = pointer[num]
-        try:
-            assert (
-                pointer.shape == array.shape
-            ), f"Pointer shape {pointer.shape} and array shape {array.shape} mismatched"
-        except AssertionError as e:
-            e.args += (pointer.shape, array.shape)
-            raise
-        logger.info(f"Initialize PyTorch weight {name}")
-        pointer.data = torch.from_numpy(array)
-    return model
-
-
-=======
->>>>>>> f8aba424
+
+
 class GPT2Attention(nn.Module):
     def __init__(self, config, is_cross_attention=False, layer_idx=None):
         super().__init__()
@@ -268,22 +126,14 @@
         self.reorder_and_upcast_attn = config.reorder_and_upcast_attn
 
         if self.is_cross_attention:
-<<<<<<< HEAD
-            self.c_attn = Conv1D(2 * self.embed_dim, self.embed_dim)
-            self.q_attn = Conv1D(self.embed_dim, self.embed_dim)
-        else:
-            self.c_attn = Conv1D(3 * self.embed_dim, self.embed_dim)
-        self.c_proj = Conv1D(self.embed_dim, self.embed_dim)
-=======
             self.c_attn = onn.Conv1D(2 * self.embed_dim, self.embed_dim)
             self.q_attn = onn.Conv1D(self.embed_dim, self.embed_dim)
         else:
             self.c_attn = onn.Conv1D(3 * self.embed_dim, self.embed_dim)
         self.c_proj = onn.Conv1D(self.embed_dim, self.embed_dim, skip_bias_add=True)
->>>>>>> f8aba424
 
         self.attn_dropout = nn.Dropout(config.attn_pdrop)
-        self.resid_dropout = nn.Dropout(config.resid_pdrop)
+        self.resid_dropout = onn.FusedBiasDropout(config.resid_pdrop)
 
         self.pruned_heads = set()
 
@@ -310,24 +160,13 @@
 
     def _attn(self, query, key, value, attention_mask=None, head_mask=None):
         attn_weights = torch.matmul(query, key.transpose(-1, -2))
+
         scale_factor = 1.0
-
         if self.scale_attn_weights:
-<<<<<<< HEAD
-            scale_factor *= float(value.size(-1)) ** 0.5
-=======
             scale_factor /= value.size(-1) ** 0.5
->>>>>>> f8aba424
-
-        # Layer-wise attention scaling
+
         if self.scale_attn_by_inverse_layer_idx:
-<<<<<<< HEAD
-            scale_factor *= float(self.layer_idx + 1)
-
-        attn_weights /= scale_factor
-=======
             scale_factor /= float(self.layer_idx + 1)
->>>>>>> f8aba424
 
         attn_weights *= scale_factor
 
@@ -454,7 +293,7 @@
         Splits hidden_size dim into attn_head_size and num_heads
         """
         new_shape = tensor.size()[:-1] + (num_heads, attn_head_size)
-        tensor = tensor.view(*new_shape)
+        tensor = tensor.view(new_shape)
         return tensor.permute(0, 2, 1, 3)  # (batch, head, seq_length, head_features)
 
     def _merge_heads(self, tensor, num_heads, attn_head_size):
@@ -515,13 +354,8 @@
             )
 
         attn_output = self._merge_heads(attn_output, self.num_heads, self.head_dim)
-<<<<<<< HEAD
-        attn_output = self.c_proj(attn_output)
-        attn_output = self.resid_dropout(attn_output)
-=======
         attn_output, attn_bias = self.c_proj(attn_output)
         attn_output = self.resid_dropout(attn_output, attn_bias)
->>>>>>> f8aba424
 
         outputs = (attn_output, present)
         if output_attentions:
@@ -534,18 +368,6 @@
     def __init__(self, intermediate_size, config):
         super().__init__()
         embed_dim = config.hidden_size
-<<<<<<< HEAD
-        self.c_fc = Conv1D(intermediate_size, embed_dim)
-        self.c_proj = Conv1D(embed_dim, intermediate_size)
-        self.act = ACT2FN[config.activation_function]
-        self.dropout = nn.Dropout(config.resid_pdrop)
-
-    def forward(self, hidden_states):
-        hidden_states = self.c_fc(hidden_states)
-        hidden_states = self.act(hidden_states)
-        hidden_states = self.c_proj(hidden_states)
-        hidden_states = self.dropout(hidden_states)
-=======
         self.c_fc = onn.Conv1D(intermediate_size, embed_dim, skip_bias_add=True)
         self.c_proj = onn.Conv1D(embed_dim, intermediate_size, skip_bias_add=True)
         self.act = F.fused_bias_gelu
@@ -556,7 +378,6 @@
         hidden_states = self.act(hidden_states, bias)
         hidden_states, bias = self.c_proj(hidden_states)
         hidden_states = self.dropout(hidden_states, bias)
->>>>>>> f8aba424
         return hidden_states
 
 
@@ -571,7 +392,9 @@
         self.ln_2 = nn.LayerNorm(hidden_size, eps=config.layer_norm_epsilon)
 
         if config.add_cross_attention:
-            self.crossattention = GPT2Attention(config, is_cross_attention=True)
+            self.crossattention = GPT2Attention(
+                config, is_cross_attention=True, layer_idx=layer_idx
+            )
             self.ln_cross_attn = nn.LayerNorm(
                 hidden_size, eps=config.layer_norm_epsilon
             )
@@ -601,10 +424,6 @@
         )
         attn_output = attn_outputs[0]  # output_attn: a, present, (attentions)
         outputs = attn_outputs[1:]
-<<<<<<< HEAD
-        # residual connection
-=======
->>>>>>> f8aba424
         hidden_states = attn_output + residual
 
         if encoder_hidden_states is not None:
@@ -625,23 +444,13 @@
                 output_attentions=output_attentions,
             )
             attn_output = cross_attn_outputs[0]
-<<<<<<< HEAD
-            # residual connection
-            hidden_states = residual + attn_output
-            outputs = (
-                outputs + cross_attn_outputs[2:]
-            )  # add cross attentions if we output attention weights
-=======
             hidden_states = attn_output + residual
             # add cross attentions if we output attention weights
             outputs = outputs + cross_attn_outputs[2:]
->>>>>>> f8aba424
 
         residual = hidden_states
         hidden_states = self.ln_2(hidden_states)
         feed_forward_hidden_states = self.mlp(hidden_states)
-<<<<<<< HEAD
-        # residual connection
         hidden_states = residual + feed_forward_hidden_states
 
         if use_cache:
@@ -652,90 +461,6 @@
         return outputs  # hidden_states, present, (attentions, cross_attentions)
 
 
-class GPT2PreTrainedModel(PreTrainedModel):
-    """
-    An abstract class to handle weights initialization and a simple interface for downloading and loading pretrained
-    models.
-    """
-
-    config_class = GPT2Config
-    load_tf_weights = load_tf_weights_in_gpt2
-    base_model_prefix = "transformer"
-    supports_gradient_checkpointing = True
-
-    is_parallelizable = True
-    is_fusable = True
-
-    def __init__(self, *inputs, **kwargs):
-        super().__init__(*inputs, **kwargs)
-
-    def _init_weights(self, module):
-        """Initialize the weights."""
-        if isinstance(module, (nn.Linear, Conv1D)):
-            # Slightly different from the TF version which uses truncated_normal for initialization
-            # cf https://github.com/pytorch/pytorch/pull/5617
-            module.weight.data.normal_(mean=0.0, std=self.config.initializer_range)
-            if module.bias is not None:
-                module.bias.data.zero_()
-        elif isinstance(module, nn.Embedding):
-            module.weight.data.normal_(mean=0.0, std=self.config.initializer_range)
-            if module.padding_idx is not None:
-                module.weight.data[module.padding_idx].zero_()
-        elif isinstance(module, nn.LayerNorm):
-            module.bias.data.zero_()
-            module.weight.data.fill_(1.0)
-
-    def _set_gradient_checkpointing(self, module, value=False):
-        if isinstance(module, GPT2Model):
-            module.gradient_checkpointing = value
-
-    @staticmethod
-    def get_layer_policies():
-        return [GPT2LayerPolicy]
-
-
-@dataclass
-class GPT2DoubleHeadsModelOutput(ModelOutput):
-    """
-    Base class for outputs of models predicting if two sentences are consecutive or not.
-
-    Args:
-        loss (:obj:`torch.FloatTensor` of shape :obj:`(1,)`, `optional`, returned when ``labels`` is provided):
-            Language modeling loss.
-        mc_loss (:obj:`torch.FloatTensor` of shape :obj:`(1,)`, `optional`, returned when :obj:`mc_labels` is provided):
-            Multiple choice classification loss.
-        logits (:obj:`torch.FloatTensor` of shape :obj:`(batch_size, num_choices, sequence_length, config.vocab_size)`):
-            Prediction scores of the language modeling head (scores for each vocabulary token before SoftMax).
-        mc_logits (:obj:`torch.FloatTensor` of shape :obj:`(batch_size, num_choices)`):
-            Prediction scores of the multiple choice classification head (scores for each choice before SoftMax).
-        past_key_values (:obj:`Tuple[Tuple[torch.Tensor]]`, `optional`, returned when ``use_cache=True`` is passed or when ``config.use_cache=True``):
-            Tuple of length :obj:`config.n_layers`, containing tuples of tensors of shape :obj:`(batch_size, num_heads,
-            sequence_length, embed_size_per_head)`).
-
-            Contains pre-computed hidden-states (key and values in the attention blocks) that can be used (see
-            :obj:`past_key_values` input) to speed up sequential decoding.
-        hidden_states (:obj:`tuple(torch.FloatTensor)`, `optional`, returned when ``output_hidden_states=True`` is passed or when ``config.output_hidden_states=True``):
-            Tuple of :obj:`torch.FloatTensor` (one for the output of the embeddings + one for the output of each layer)
-            of shape :obj:`(batch_size, sequence_length, hidden_size)`.
-
-            Hidden-states of the model at the output of each layer plus the initial embedding outputs.
-        attentions (:obj:`tuple(torch.FloatTensor)`, `optional`, returned when ``output_attentions=True`` is passed or when ``config.output_attentions=True``):
-            Tuple of :obj:`torch.FloatTensor` (one for each layer) of shape :obj:`(batch_size, num_heads,
-            sequence_length, sequence_length)`.
-
-            GPT2Attentions weights after the attention softmax, used to compute the weighted average in the
-            self-attention heads.
-    """
-
-    loss: Optional[torch.FloatTensor] = None
-    mc_loss: Optional[torch.FloatTensor] = None
-    logits: torch.FloatTensor = None
-    mc_logits: torch.FloatTensor = None
-    past_key_values: Optional[Tuple[Tuple[torch.FloatTensor]]] = None
-    hidden_states: Optional[Tuple[torch.FloatTensor]] = None
-    attentions: Optional[Tuple[torch.FloatTensor]] = None
-
-
 class GPT2Model(GPT2PreTrainedModel):
     _keys_to_ignore_on_load_missing = ["attn.masked_bias"]
 
@@ -749,1151 +474,6 @@
 
         self.drop = nn.Dropout(config.embd_pdrop)
         self.h = nn.ModuleList(
-            [GPT2Block(config, layer_idx=i) for i in range(config.num_hidden_layers)]
-        )
-        self.ln_f = nn.LayerNorm(self.embed_dim, eps=config.layer_norm_epsilon)
-
-        self.init_weights()
-
-        self.gradient_checkpointing = False
-
-    def _init_weights(self, module):
-        """Initialize the weights."""
-        if isinstance(module, (nn.Linear, Conv1D)):
-            # Slightly different from the TF version which uses truncated_normal for initialization
-            # cf https://github.com/pytorch/pytorch/pull/5617
-            module.weight.data.normal_(mean=0.0, std=self.config.initializer_range)
-            if module.bias is not None:
-                module.bias.data.zero_()
-        elif isinstance(module, nn.Embedding):
-            module.weight.data.normal_(mean=0.0, std=self.config.initializer_range)
-            if module.padding_idx is not None:
-                module.weight.data[module.padding_idx].zero_()
-        elif isinstance(module, nn.LayerNorm):
-            module.bias.data.zero_()
-            module.weight.data.fill_(1.0)
-
-    def get_input_embeddings(self):
-        return self.wte
-
-    def set_input_embeddings(self, new_embeddings):
-        self.wte = new_embeddings
-
-    def _prune_heads(self, heads_to_prune):
-        """
-        Prunes heads of the model. heads_to_prune: dict of {layer_num: list of heads to prune in this layer}
-        """
-        for layer, heads in heads_to_prune.items():
-            self.h[layer].attn.prune_heads(heads)
-
-    def preblock_fn(
-        self,
-        input_ids=None,
-        past_key_values=None,
-        attention_mask=None,
-        token_type_ids=None,
-        position_ids=None,
-        head_mask=None,
-        inputs_embeds=None,
-        encoder_hidden_states=None,
-        encoder_attention_mask=None,
-        use_cache=None,
-        output_attentions=None,
-        output_hidden_states=None,
-        return_dict=None,
-        **kwargs,
-    ):
-        output_attentions = (
-            output_attentions
-            if output_attentions is not None
-            else self.config.output_attentions
-        )
-        output_hidden_states = (
-            output_hidden_states
-            if output_hidden_states is not None
-            else self.config.output_hidden_states
-        )
-        use_cache = use_cache if use_cache is not None else self.config.use_cache
-        return_dict = (
-            return_dict if return_dict is not None else self.config.use_return_dict
-        )
-
-        if input_ids is not None and inputs_embeds is not None:
-            raise ValueError(
-                "You cannot specify both input_ids and inputs_embeds at the same time"
-            )
-        elif input_ids is not None:
-            input_shape = input_ids.size()
-            input_ids = input_ids.view(-1, input_shape[-1])
-            batch_size = input_ids.shape[0]
-        elif inputs_embeds is not None:
-            input_shape = inputs_embeds.size()[:-1]
-            batch_size = inputs_embeds.shape[0]
-        else:
-            raise ValueError("You have to specify either input_ids or inputs_embeds")
-
-        device = input_ids.device if input_ids is not None else inputs_embeds.device
-
-        if token_type_ids is not None:
-            token_type_ids = token_type_ids.view(-1, input_shape[-1])
-        if position_ids is not None:
-            position_ids = position_ids.view(-1, input_shape[-1])
-
-        if past_key_values is None:
-            past_length = 0
-            past_key_values = tuple([None] * len(self.h))
-        else:
-            past_length = past_key_values[0][0].size(-2)
-        if position_ids is None:
-            position_ids = torch.arange(
-                past_length,
-                input_shape[-1] + past_length,
-                dtype=torch.long,
-                device=device,
-            )
-            position_ids = position_ids.unsqueeze(0).view(-1, input_shape[-1])
-
-        # GPT2Attention mask.
-        if attention_mask is not None:
-            if batch_size <= 0:
-                raise ValueError("batch_size has to be defined and > 0")
-            attention_mask = attention_mask.view(batch_size, -1)
-            # We create a 3D attention mask from a 2D tensor mask.
-            # Sizes are [batch_size, 1, 1, to_seq_length]
-            # So we can broadcast to [batch_size, num_heads, from_seq_length, to_seq_length]
-            # this attention mask is more simple than the triangular masking of causal attention
-            # used in OpenAI GPT, we just need to prepare the broadcast dimension here.
-            attention_mask = attention_mask[:, None, None, :]
-
-            # Since attention_mask is 1.0 for positions we want to attend and 0.0 for
-            # masked positions, this operation will create a tensor which is 0.0 for
-            # positions we want to attend and -10000.0 for masked positions.
-            # Since we are adding it to the raw scores before the softmax, this is
-            # effectively the same as removing these entirely.
-            attention_mask = attention_mask.to(dtype=self.dtype)  # fp16 compatibility
-            attention_mask = (1.0 - attention_mask) * -10000.0
-
-        # If a 2D ou 3D attention mask is provided for the cross-attention
-        # we need to make broadcastable to [batch_size, num_heads, seq_length, seq_length]
-        if self.config.add_cross_attention and encoder_hidden_states is not None:
-            (
-                encoder_batch_size,
-                encoder_sequence_length,
-                _,
-            ) = encoder_hidden_states.size()
-            encoder_hidden_shape = (encoder_batch_size, encoder_sequence_length)
-            if encoder_attention_mask is None:
-                encoder_attention_mask = torch.ones(encoder_hidden_shape, device=device)
-            encoder_attention_mask = self.invert_attention_mask(encoder_attention_mask)
-        else:
-            encoder_attention_mask = None
-
-        # Prepare head mask if needed
-        # 1.0 in head_mask indicate we keep the head
-        # attention_probs has shape bsz x n_heads x N x N
-        # head_mask has shape n_layer x batch x n_heads x N x N
-        head_mask = self.get_head_mask(head_mask, self.config.n_layer)
-
-        if inputs_embeds is None:
-            inputs_embeds = self.wte(input_ids)
-
-        position_embeds = self.wpe(position_ids)
-        hidden_states = inputs_embeds + position_embeds
-
-        if token_type_ids is not None:
-            token_type_embeds = self.wte(token_type_ids)
-            hidden_states = hidden_states + token_type_embeds
-
-        hidden_states = self.drop(hidden_states)
-        output_shape = input_shape + (hidden_states.size(-1),)
-
-        presents = () if use_cache else None
-        all_self_attentions = () if output_attentions else None
-        all_cross_attentions = (
-            () if output_attentions and self.config.add_cross_attention else None
-        )
-        all_hidden_states = () if output_hidden_states else None
-
-        return self.make_outputs(
-            hidden_states=hidden_states,
-            input_ids=input_ids,
-            past_key_values=past_key_values,
-            attention_mask=attention_mask,
-            token_type_ids=token_type_ids,
-            position_ids=position_ids,
-            head_mask=head_mask,
-            inputs_embeds=inputs_embeds,
-            encoder_hidden_states=encoder_hidden_states,
-            encoder_attention_mask=encoder_attention_mask,
-            use_cache=use_cache,
-            output_attentions=output_attentions,
-            output_hidden_states=output_hidden_states,
-            return_dict=return_dict,
-            output_shape=output_shape,
-            presents=presents,
-            all_self_attentions=all_self_attentions,
-            all_cross_attentions=all_cross_attentions,
-            all_hidden_states=all_hidden_states,
-            kwargs=kwargs,
-        )
-
-    def block_fn(
-        self,
-        hidden_states,
-        input_ids,
-        past_key_values,
-        attention_mask,
-        token_type_ids,
-        position_ids,
-        head_mask,
-        inputs_embeds,
-        encoder_hidden_states,
-        encoder_attention_mask,
-        use_cache,
-        output_attentions,
-        output_hidden_states,
-        return_dict,
-        output_shape,
-        presents,
-        all_self_attentions,
-        all_cross_attentions,
-        all_hidden_states,
-        layer_id,
-        **kwargs,
-    ):
-        block, layer_past = self.h[layer_id], past_key_values[layer_id]
-
-        if output_hidden_states:
-            all_hidden_states = all_hidden_states + (hidden_states,)
-
-        if self.gradient_checkpointing and self.training:
-            if use_cache:
-                logger.warning(
-                    "`use_cache=True` is incompatible with gradient checkpointing. Setting `use_cache=False`..."
-                )
-                use_cache = False
-
-            def create_custom_forward(module):
-                def custom_forward(*inputs):
-                    return module(*inputs, use_cache, output_attentions)
-
-                return custom_forward
-
-            outputs = torch.utils.checkpoint.checkpoint(
-                create_custom_forward(block),
-                hidden_states,
-                None,
-                attention_mask,
-                head_mask[layer_id],
-                encoder_hidden_states,
-                encoder_attention_mask,
-            )
-        else:
-            outputs = block(
-                hidden_states,
-                layer_past=layer_past,
-                attention_mask=attention_mask,
-                head_mask=head_mask[layer_id],
-                encoder_hidden_states=encoder_hidden_states,
-                encoder_attention_mask=encoder_attention_mask,
-                use_cache=use_cache,
-                output_attentions=output_attentions,
-            )
-
-        hidden_states = outputs[0]
-        if use_cache is True:
-            presents = presents + (outputs[1],)
-
-        if output_attentions:
-            all_self_attentions = all_self_attentions + (
-                outputs[2 if use_cache else 1],
-            )
-            if self.config.add_cross_attention:
-                all_cross_attentions = all_cross_attentions + (
-                    outputs[3 if use_cache else 2],
-                )
-
-        return self.make_outputs(
-            hidden_states=hidden_states,
-            input_ids=input_ids,
-            past_key_values=past_key_values,
-            attention_mask=attention_mask,
-            token_type_ids=token_type_ids,
-            position_ids=position_ids,
-            head_mask=head_mask,
-            inputs_embeds=inputs_embeds,
-            encoder_hidden_states=encoder_hidden_states,
-            encoder_attention_mask=encoder_attention_mask,
-            use_cache=use_cache,
-            output_attentions=output_attentions,
-            output_hidden_states=output_hidden_states,
-            return_dict=return_dict,
-            output_shape=output_shape,
-            presents=presents,
-            all_self_attentions=all_self_attentions,
-            all_cross_attentions=all_cross_attentions,
-            all_hidden_states=all_hidden_states,
-            kwargs=kwargs,
-        )
-
-    def postblock_fn(
-        self,
-        hidden_states,
-        input_ids,
-        past_key_values,
-        attention_mask,
-        token_type_ids,
-        position_ids,
-        head_mask,
-        inputs_embeds,
-        encoder_hidden_states,
-        encoder_attention_mask,
-        use_cache,
-        output_attentions,
-        output_hidden_states,
-        return_dict,
-        output_shape,
-        presents,
-        all_self_attentions,
-        all_cross_attentions,
-        all_hidden_states,
-        **kwargs,
-    ):
-        hidden_states = self.ln_f(hidden_states)
-        hidden_states = hidden_states.view(*output_shape)
-
-        # Add last hidden state
-        if output_hidden_states:
-            all_hidden_states = all_hidden_states + (hidden_states,)
-
-        return self.make_outputs(
-            hidden_states=hidden_states,
-            input_ids=input_ids,
-            past_key_values=past_key_values,
-            attention_mask=attention_mask,
-            token_type_ids=token_type_ids,
-            position_ids=position_ids,
-            head_mask=head_mask,
-            inputs_embeds=inputs_embeds,
-            encoder_hidden_states=encoder_hidden_states,
-            encoder_attention_mask=encoder_attention_mask,
-            use_cache=use_cache,
-            output_attentions=output_attentions,
-            output_hidden_states=output_hidden_states,
-            return_dict=return_dict,
-            output_shape=output_shape,
-            presents=presents,
-            all_self_attentions=all_self_attentions,
-            all_cross_attentions=all_cross_attentions,
-            all_hidden_states=all_hidden_states,
-            kwargs=kwargs,
-        )
-
-    def organize_fn(self, *args, **kwargs):
-        if not kwargs.get("return_dict", None):
-            return tuple(
-                v
-                for v in [
-                    kwargs["hidden_states"],
-                    kwargs["presents"],
-                    kwargs["all_hidden_states"],
-                    kwargs["all_self_attentions"],
-                    kwargs["all_cross_attentions"],
-                ]
-                if v is not None
-            )
-
-        return BaseModelOutputWithPastAndCrossAttentions(
-            last_hidden_state=kwargs["hidden_states"],
-            past_key_values=kwargs["presents"],
-            hidden_states=kwargs["all_hidden_states"],
-            attentions=kwargs["all_self_attentions"],
-            cross_attentions=kwargs["all_cross_attentions"],
-        )
-
-    def forward(self, *args, **kwargs):
-        outputs = self.preblock_fn(*args, **kwargs)
-        for i in range(len(self.h)):
-            outputs = self.block_fn(**outputs, layer_id=i)
-        outputs = self.postblock_fn(**outputs)
-        return self.organize_fn(**outputs)
-
-
-class GPT2LMHeadModel(GPT2PreTrainedModel):
-    _keys_to_ignore_on_load_missing = [
-        r"attn.masked_bias",
-        r"attn.bias",
-        r"lm_head.weight",
-    ]
-
-    def __init__(self, config):
-        super().__init__(config)
-        self.transformer = GPT2Model(config)
-        self.lm_head = nn.Linear(config.n_embd, config.vocab_size, bias=False)
-
-        self.init_weights()
-
-    def get_output_embeddings(self):
-        return self.lm_head
-
-    def set_output_embeddings(self, new_embeddings):
-        self.lm_head = new_embeddings
-
-    def prepare_inputs_for_generation(self, input_ids, past=None, **kwargs):
-        token_type_ids = kwargs.get("token_type_ids", None)
-        # only last token for inputs_ids if past is defined in kwargs
-        if past:
-            input_ids = input_ids[:, -1].unsqueeze(-1)
-            if token_type_ids is not None:
-                token_type_ids = token_type_ids[:, -1].unsqueeze(-1)
-
-        attention_mask = kwargs.get("attention_mask", None)
-        position_ids = kwargs.get("position_ids", None)
-
-        if attention_mask is not None and position_ids is None:
-            # create position_ids on the fly for batch generation
-            position_ids = attention_mask.long().cumsum(-1) - 1
-            position_ids.masked_fill_(attention_mask == 0, 1)
-            if past:
-                position_ids = position_ids[:, -1].unsqueeze(-1)
-        else:
-            position_ids = None
-        return {
-            "input_ids": input_ids,
-            "past_key_values": past,
-            "use_cache": kwargs.get("use_cache"),
-            "position_ids": position_ids,
-            "attention_mask": attention_mask,
-            "token_type_ids": token_type_ids,
-        }
-
-    def get_head_layers(self):
-        return [
-            Layer(
-                module=self.lm_head,
-                weight=self.lm_head.weight,
-                replace=nn.Linear,  # {nn.Linear: ColumnParallelLinear},
-                parallel=False,
-                gather_output=True,
-                tied_embedding=self.transformer.wte,
-                # tied embedding is already parallelized.
-            )
-        ]
-
-    def head_fn(self, *args, **kwargs):
-        hidden_states = kwargs.get("hidden_states", None)
-        kwargs["lm_logits"] = self.lm_head(hidden_states)
-        return kwargs
-
-    def loss_fn(self, *args, **kwargs):
-        lm_logits = kwargs.get("lm_logits", None)
-        labels = kwargs.get("labels", None)
-
-        # stability patch
-        lm_logits_fp32 = lm_logits.to(torch.float32)
-
-        if labels is None:
-            return None
-
-        # Shift so that tokens < n predict n
-        shift_logits = lm_logits_fp32[..., :-1, :].contiguous()
-        shift_labels = labels[..., 1:].contiguous()
-        loss = CrossEntropyLoss()(
-            shift_logits.view(-1, shift_logits.size(-1)),
-            shift_labels.view(-1),
-        )
-
-        return loss.to(kwargs.get("hidden_states").dtype)
-
-    def organize_fn(self, *args, **kwargs):
-        if not kwargs.get("return_dict", None):
-            output = (
-                kwargs["lm_logits"],
-                kwargs["presents"],
-                kwargs["all_hidden_states"],
-                kwargs["all_self_attentions"],
-                kwargs["all_cross_attentions"],
-            )
-            return (
-                ((kwargs["loss"],) + output) if kwargs["loss"] is not None else output
-            )
-
-        return CausalLMOutputWithCrossAttentions(
-            loss=kwargs["loss"],
-            logits=kwargs["lm_logits"],
-            past_key_values=kwargs["presents"],
-            hidden_states=kwargs["all_hidden_states"],
-            attentions=kwargs["all_self_attentions"],
-            cross_attentions=kwargs["all_cross_attentions"],
-        )
-
-    def forward(self, *args, **kwargs):
-        outputs = self.transformer.preblock_fn(*args, **kwargs)
-        for i in range(len(self.transformer.h)):
-            outputs = self.transformer.block_fn(**outputs, layer_id=i)
-        outputs = self.transformer.postblock_fn(**outputs)
-        outputs = self.head_fn(**outputs)
-        outputs["loss"] = self.loss_fn(**outputs)
-        return self.organize_fn(**outputs)
-
-    @staticmethod
-    def _reorder_cache(
-        past: Tuple[Tuple[torch.Tensor]], beam_idx: torch.Tensor
-    ) -> Tuple[Tuple[torch.Tensor]]:
-        """
-        This function is used to re-order the :obj:`past_key_values` cache if
-        :meth:`~transformers.PreTrainedModel.beam_search` or :meth:`~transformers.PreTrainedModel.beam_sample` is
-        called. This is required to match :obj:`past_key_values` with the correct beam_idx at every generation step.
-        """
-        return tuple(
-            tuple(
-                past_state.index_select(0, beam_idx.to(past_state.device))
-                for past_state in layer_past
-            )
-            for layer_past in past
-        )
-
-
-class GPT2DoubleHeadsModel(GPT2PreTrainedModel):
-    _keys_to_ignore_on_load_missing = [
-        r"attn.masked_bias",
-        r"attn.bias",
-        r"lm_head.weight",
-    ]
-
-    def __init__(self, config):
-        super().__init__(config)
-        config.num_labels = 1
-        self.transformer = GPT2Model(config)
-        self.lm_head = nn.Linear(config.n_embd, config.vocab_size, bias=False)
-        self.multiple_choice_head = SequenceSummary(config)
-
-        self.init_weights()
-
-    def get_output_embeddings(self):
-        return self.lm_head
-
-    def set_output_embeddings(self, new_embeddings):
-        self.lm_head = new_embeddings
-
-    def prepare_inputs_for_generation(self, input_ids, past=None, **kwargs):
-        token_type_ids = kwargs.get("token_type_ids", None)
-        # only last token for inputs_ids if past is defined in kwargs
-        if past:
-            input_ids = input_ids[:, -1].unsqueeze(-1)
-            if token_type_ids is not None:
-                token_type_ids = token_type_ids[:, -1].unsqueeze(-1)
-
-        attention_mask = kwargs.get("attention_mask", None)
-        position_ids = kwargs.get("position_ids", None)
-
-        if attention_mask is not None and position_ids is None:
-            # create position_ids on the fly for batch generation
-            position_ids = attention_mask.long().cumsum(-1) - 1
-            position_ids.masked_fill_(attention_mask == 0, 1)
-            if past:
-                position_ids = position_ids[:, -1].unsqueeze(-1)
-        else:
-            position_ids = None
-
-        return {
-            "input_ids": input_ids,
-            "past_key_values": past,
-            "use_cache": kwargs.get("use_cache"),
-            "position_ids": position_ids,
-            "attention_mask": attention_mask,
-            "token_type_ids": token_type_ids,
-        }
-
-    def get_head_layers(self):
-        layers = [
-            Layer(
-                module=self.lm_head,
-                weight=self.lm_head.weight,
-                replace=nn.Linear,  # {nn.Linear: ColumnParallelLinear},
-                parallel=False,
-                gather_output=True,
-                tied_embedding=self.transformer.wte,
-                # tied embedding is already parallelized.
-            )
-        ]
-
-        if hasattr(self.config, "summary_use_proj") and self.config.summary_use_proj:
-            layers.append(
-                Layer(
-                    module=self.multiple_choice_head,
-                    weight=self.multiple_choice_head.summary.weight,
-                    bias=self.multiple_choice_head.summary.bias,
-                    parallel=False,
-                )
-            )
-        return layers
-
-    def head_fn(self, *args, **kwargs):
-        hidden_states = kwargs.get("hidden_states", None)
-        mc_token_ids = kwargs.get("mc_token_ids", None)
-
-        kwargs["lm_logits"] = self.lm_head(hidden_states)
-        kwargs["mc_logits"] = self.multiple_choice_head(hidden_states, mc_token_ids)
-        kwargs["mc_logits"] = kwargs["mc_logits"].squeeze(-1)
-        return kwargs
-
-    def loss_fn(self, *args, **kwargs):
-        lm_logits = kwargs["lm_logits"]
-        mc_logits = kwargs["mc_logits"]
-
-        mc_loss = None
-        if "mc_labels" in kwargs:
-            loss_fct = CrossEntropyLoss()
-            mc_loss = loss_fct(
-                mc_logits.view(-1, mc_logits.size(-1)), kwargs["mc_labels"].view(-1)
-            )
-
-        lm_loss = None
-        if "labels" in kwargs:
-            shift_logits = lm_logits[..., :-1, :].contiguous()
-            shift_labels = kwargs["labels"][..., 1:].contiguous()
-            lm_loss = CrossEntropyLoss()(
-                shift_logits.view(-1, shift_logits.size(-1)),
-                shift_labels.view(-1),
-            )
-
-        return {"mc_loss": mc_loss, "lm_loss": lm_loss}
-
-    def organize_fn(self, *args, **kwargs):
-        mc_loss = kwargs["loss"]["mc_loss"]
-        lm_loss = kwargs["loss"]["lm_loss"]
-
-        if not kwargs.get("return_dict", None):
-            output = (
-                kwargs["lm_logits"],
-                kwargs["mc_logits"],
-                kwargs["presents"],
-                kwargs["all_hidden_states"],
-                kwargs["all_self_attentions"],
-            )
-            if mc_loss is not None:
-                output = (mc_loss,) + output
-            return ((lm_loss,) + output) if lm_loss is not None else output
-
-        return GPT2DoubleHeadsModelOutput(
-            loss=lm_loss,
-            mc_loss=mc_loss,
-            logits=kwargs["lm_logits"],
-            mc_logits=kwargs["mc_logits"],
-            past_key_values=kwargs["presents"],
-            hidden_states=kwargs["all_hidden_states"],
-            attentions=kwargs["all_self_attentions"],
-        )
-
-    def forward(self, *args, **kwargs):
-        outputs = self.transformer.preblock_fn(*args, **kwargs)
-        for _ in range(len(self.transformer.h)):
-            outputs = self.transformer.block_fn(**outputs)
-        outputs = self.transformer.postblock_fn(**outputs)
-        outputs = self.head_fn(**outputs)
-        outputs["loss"] = self.loss_fn(**outputs)
-        return self.organize_fn(**outputs)
-
-    @staticmethod
-    def _reorder_cache(
-        past: Tuple[Tuple[torch.Tensor]], beam_idx: torch.Tensor
-    ) -> Tuple[Tuple[torch.Tensor]]:
-        """
-        This function is used to re-order the :obj:`past_key_values` cache if
-        :meth:`~transformers.PreTrainedModel.beam_search` or :meth:`~transformers.PreTrainedModel.beam_sample` is
-        called. This is required to match :obj:`past_key_values` with the correct beam_idx at every generation step.
-        """
-        return tuple(
-            tuple(
-                past_state.index_select(0, beam_idx.to(past_state.device))
-                for past_state in layer_past
-            )
-            for layer_past in past
-        )
-
-
-class GPT2ForSequenceClassification(GPT2PreTrainedModel):
-    _keys_to_ignore_on_load_missing = [r"h\.\d+\.attn\.masked_bias", r"lm_head\.weight"]
-
-    def __init__(self, config):
-        super().__init__(config)
-        self.num_labels = config.num_labels
-        self.transformer = GPT2Model(config)
-        self.score = nn.Linear(config.n_embd, self.num_labels, bias=False)
-
-        self.init_weights()
-
-    def get_head_layers(self):
-        return [
-            Layer(
-                module=self.score,
-                weight=self.score.weight,
-                parallel=False,
-            )
-        ]
-
-    def head_fn(self, *args, **kwargs):
-        logits = self.score(kwargs.get("hidden_states", None))
-        input_ids = kwargs.get("input_ids", None)
-        inputs_embeds = kwargs.get("inputs_embeds", None)
-
-        if input_ids is not None:
-            batch_size, sequence_length = input_ids.shape[:2]
-        else:
-            batch_size, sequence_length = inputs_embeds.shape[:2]
-
-        assert (
-            self.config.pad_token_id is not None or batch_size == 1
-        ), "Cannot handle batch sizes > 1 if no padding token is defined."
-        if self.config.pad_token_id is None:
-            sequence_lengths = -1
-        else:
-            if input_ids is not None:
-                sequence_lengths = (
-                    torch.ne(input_ids, self.config.pad_token_id).sum(-1) - 1
-                )
-            else:
-                sequence_lengths = -1
-                logger.warning(
-                    f"{self.__class__.__name__} will not detect padding tokens in `inputs_embeds`. Results may be "
-                    f"unexpected if using padding tokens in conjunction with `inputs_embeds.`"
-                )
-
-        pooled_logits = logits[range(batch_size), sequence_lengths]
-        kwargs["logits"] = pooled_logits
-        return kwargs
-
-    def loss_fn(self, *args, **kwargs):
-        logits = kwargs.get("logits", None)
-        labels = kwargs.get("labels", None)
-
-        if labels is None:
-            return None
-
-        if self.config.problem_type is None:
-            if self.num_labels == 1:
-                self.config.problem_type = "regression"
-            elif self.num_labels > 1 and (
-                labels.dtype == torch.long or labels.dtype == torch.int
-            ):
-                self.config.problem_type = "single_label_classification"
-            else:
-                self.config.problem_type = "multi_label_classification"
-
-        if self.config.problem_type == "regression":
-            loss_fct = MSELoss()
-            if self.num_labels == 1:
-                loss = loss_fct(logits.squeeze(), labels.squeeze())
-            else:
-                loss = loss_fct(logits, labels)
-        elif self.config.problem_type == "single_label_classification":
-            loss_fct = CrossEntropyLoss()
-            loss = loss_fct(logits.view(-1, self.num_labels), labels.view(-1))
-        elif self.config.problem_type == "multi_label_classification":
-            loss_fct = BCEWithLogitsLoss()
-            loss = loss_fct(logits, labels)
-        else:
-            loss = None
-
-        return loss
-
-    def organize_fn(self, *args, **kwargs):
-        if not kwargs.get("return_dict", None):
-            output = (
-                kwargs["logits"],
-                kwargs["presents"],
-                kwargs["all_hidden_states"],
-                kwargs["all_self_attentions"],
-                kwargs["all_cross_attentions"],
-            )
-            return (
-                ((kwargs["loss"],) + output) if kwargs["loss"] is not None else output
-            )
-
-        return SequenceClassifierOutputWithPast(
-            loss=kwargs["loss"],
-            logits=kwargs["logits"],
-            past_key_values=kwargs["presents"],
-            hidden_states=kwargs["all_hidden_states"],
-            attentions=kwargs["all_self_attentions"],
-        )
-
-    def forward(self, *args, **kwargs):
-        outputs = self.transformer.preblock_fn(*args, **kwargs)
-        for i in range(len(self.transformer.h)):
-            outputs = self.transformer.block_fn(**outputs, layer_id=i)
-        outputs = self.transformer.postblock_fn(**outputs)
-        outputs = self.head_fn(**outputs)
-        outputs["loss"] = self.loss_fn(**outputs)
-        return self.organize_fn(**outputs)
-
-
-class GPT2ForTokenClassification(GPT2PreTrainedModel):
-    def __init__(self, config):
-        super().__init__(config)
-        self.num_labels = config.num_labels
-
-        self.transformer = GPT2Model(config)
-        if (
-            hasattr(config, "classifier_dropout")
-            and config.classifier_dropout is not None
-        ):
-            classifier_dropout = config.classifier_dropout
-        elif hasattr(config, "hidden_dropout") and config.hidden_dropout is not None:
-            classifier_dropout = config.hidden_dropout
-        else:
-            classifier_dropout = 0.1
-        self.dropout = nn.Dropout(classifier_dropout)
-        self.classifier = nn.Linear(config.hidden_size, config.num_labels)
-
-        self.init_weights()
-
-    def get_head_layers(self):
-        return [
-            Layer(
-                module=self.classifier,
-                weight=self.classifier.weight,
-                bias=self.classifier.bias,
-                parallel=False,
-            )
-        ]
-
-    def head_fn(self, *args, **kwargs):
-        hidden_states = kwargs.get("hidden_states", None)
-        hidden_states = self.dropout(hidden_states)
-        kwargs["logits"] = self.classifier(hidden_states)
-        return kwargs
-
-    def loss_fn(self, *args, **kwargs):
-        logits = kwargs.get("logits", None)
-        labels = kwargs.get("labels", None)
-        attention_mask = kwargs.get("attention_mask", None)
-
-        if labels is None:
-            return None
-
-        loss_fct = CrossEntropyLoss()
-        # Only keep active parts of the loss
-        if attention_mask is not None:
-            active_loss = attention_mask.view(-1) == 1
-            active_logits = logits.view(-1, self.num_labels)
-            active_labels = torch.where(
-                active_loss,
-                labels.view(-1),
-                torch.tensor(loss_fct.ignore_index).type_as(labels),
-            )
-            loss = loss_fct(active_logits, active_labels)
-        else:
-            loss = loss_fct(logits.view(-1, self.num_labels), labels.view(-1))
-
-        return loss
-
-    def organize_fn(self, *args, **kwargs):
-        if not kwargs.get("return_dict", None):
-            output = (
-                kwargs["logits"],
-                kwargs["all_hidden_states"],
-                kwargs["all_self_attentions"],
-            )
-            return (
-                ((kwargs["loss"],) + output) if kwargs["loss"] is not None else output
-            )
-
-        return TokenClassifierOutput(
-            loss=kwargs["loss"],
-            logits=kwargs["logits"],
-            hidden_states=kwargs["all_hidden_states"],
-            attentions=kwargs["all_self_attentions"],
-        )
-=======
-        hidden_states = residual + feed_forward_hidden_states
->>>>>>> f8aba424
-
-    def forward(self, *args, **kwargs):
-        outputs = self.transformer.preblock_fn(*args, **kwargs)
-        for _ in range(len(self.transformer.h)):
-            outputs = self.transformer.block_fn(**outputs)
-        outputs = self.transformer.postblock_fn(**outputs)
-        outputs = self.head_fn(**outputs)
-        outputs["loss"] = self.loss_fn(**outputs)
-        return self.organize_fn(**outputs)
-
-
-class FusedGPT2Attention(GPT2Attention):
-    def __init__(
-        self, config, is_cross_attention=False, layer_idx=None, softmax_in_fp32=True
-    ):
-        super().__init__(config, is_cross_attention, layer_idx)
-        self.softmax_in_fp32 = softmax_in_fp32
-        self.resid_dropout = FusedBiasDropout(config.resid_pdrop)
-
-    def _fused_attn(self, query, key, value, attention_mask=None, head_mask=None):
-        attn_weights = torch.matmul(query, key.transpose(-1, -2))
-        scale_factor = 1.0
-
-        if self.scale_attn_weights:
-            scale_factor /= float(value.size(-1)) ** 0.5
-
-        # Layer-wise attention scaling
-        if self.scale_attn_by_inverse_layer_idx:
-            scale_factor /= float(self.layer_idx + 1)
-
-        attn_weights = fused_scale_mask_softmax(
-            attn_weights,
-            scale=scale_factor,
-            use_triang_mask=not self.is_cross_attention,
-            softmax_in_fp32=self.softmax_in_fp32,
-            pad_mask=attention_mask,
-        )
-
-        # Downcast (if necessary) back to V's dtype (if in mixed-precision) -- No-Op otherwise
-        attn_weights = attn_weights.type(value.dtype)
-        attn_weights = self.attn_dropout(attn_weights)
-
-        # Mask heads if we want to
-        if head_mask is not None:
-            attn_weights = attn_weights * head_mask
-
-        attn_output = torch.matmul(attn_weights, value)
-
-        return attn_output, attn_weights
-
-    def forward(
-        self,
-        hidden_states,
-        layer_past=None,
-        attention_mask=None,
-        head_mask=None,
-        encoder_hidden_states=None,
-        encoder_attention_mask=None,
-        use_cache=False,
-        output_attentions=False,
-    ):
-        if encoder_hidden_states is not None:
-            if not hasattr(self, "q_attn"):
-                raise ValueError(
-                    "If class is used as cross attention, the weights `q_attn` have to be defined. "
-                    "Please make sure to instantiate class with `GPT2Attention(..., is_cross_attention=True)`."
-                )
-
-            query = self.q_attn(hidden_states)
-            key, value = self.c_attn(encoder_hidden_states).split(
-                self.split_size, dim=2
-            )
-            attention_mask = encoder_attention_mask
-        else:
-            query, key, value = self.c_attn(hidden_states).split(self.split_size, dim=2)
-
-        query = self._split_heads(query, self.num_heads, self.head_dim)
-        key = self._split_heads(key, self.num_heads, self.head_dim)
-        value = self._split_heads(value, self.num_heads, self.head_dim)
-
-        if layer_past is not None:
-            past_key, past_value = layer_past
-            key = torch.cat((past_key, key), dim=-2)
-            value = torch.cat((past_value, value), dim=-2)
-
-        if use_cache is True:
-            present = (key, value)
-        else:
-            present = None
-
-        if self.reorder_and_upcast_attn:
-            attn_output, attn_weights = self._upcast_and_reordered_attn(
-                query, key, value, attention_mask, head_mask
-            )
-        else:
-            attn_output, attn_weights = self._fused_attn(
-                query, key, value, attention_mask, head_mask
-            )
-
-        attn_output = self._merge_heads(attn_output, self.num_heads, self.head_dim)
-
-        mpu = getattr(self.c_attn, "mpu", None)
-
-        # FFN 4h to h
-        attn_output = torch.matmul(attn_output, self.c_proj.weight)
-
-        if mpu is not None:
-            attn_output = mpu.reduce(attn_output)
-
-        # Fused Bias + Dropout
-        attn_output = self.resid_dropout(
-            attn_output,
-            self.c_proj.bias,
-        )
-
-        outputs = (attn_output, present)
-        if output_attentions:
-            outputs += (attn_weights,)
-
-        return outputs  # a, present, (attentions)
-
-
-class FusedGPT2MLP(GPT2MLP):
-    def __init__(self, intermediate_size, config):
-        super().__init__(intermediate_size, config)
-        self.dropout = FusedBiasDropout(config.resid_pdrop)
-        # del self.act
-
-    def forward(self, hidden_states):
-        mpu = getattr(self.c_fc, "mpu", None)
-
-        if mpu is not None:
-            hidden_states = mpu.broadcast(hidden_states)
-
-        # FFN h to 4h
-        hidden_states = torch.matmul(hidden_states, self.c_fc.weight)
-
-        # Fused Bias + Activation
-        hidden_states = _FusedBiasGeLUFunction.apply(hidden_states, self.c_fc.bias)
-
-        # FFN 4h to h
-        hidden_states = torch.matmul(hidden_states, self.c_proj.weight)
-
-        if mpu is not None:
-            hidden_states = mpu.reduce(hidden_states)
-
-        # Fused Bias + Dropout
-        hidden_states = self.dropout(
-            hidden_states,
-            self.c_proj.bias,
-        )
-
-        return hidden_states
-
-
-class FusedGPT2Block(nn.Module):
-    def __init__(self, config, layer_idx=None):
-        super().__init__()
-        hidden_size = config.hidden_size
-        inner_dim = config.n_inner if config.n_inner is not None else 4 * hidden_size
-
-        self.ln_1 = nn.LayerNorm(hidden_size, eps=config.layer_norm_epsilon)
-        self.attn = FusedGPT2Attention(config, layer_idx=layer_idx)
-        self.ln_2 = nn.LayerNorm(hidden_size, eps=config.layer_norm_epsilon)
-
-        if config.add_cross_attention:
-            self.crossattention = FusedGPT2Attention(config, is_cross_attention=True)
-            self.ln_cross_attn = nn.LayerNorm(
-                hidden_size, eps=config.layer_norm_epsilon
-            )
-
-        self.mlp = FusedGPT2MLP(inner_dim, config)
-
-    def forward(
-        self,
-        hidden_states,
-        layer_past=None,
-        attention_mask=None,
-        head_mask=None,
-        encoder_hidden_states=None,
-        encoder_attention_mask=None,
-        use_cache=False,
-        output_attentions=False,
-    ):
-        residual = hidden_states
-        hidden_states = self.ln_1(hidden_states)
-        attn_outputs = self.attn(
-            hidden_states,
-            layer_past=layer_past,
-            attention_mask=attention_mask,
-            head_mask=head_mask,
-            use_cache=use_cache,
-            output_attentions=output_attentions,
-        )
-        attn_output = attn_outputs[0]  # output_attn: a, present, (attentions)
-        outputs = attn_outputs[1:]
-        # residual connection
-        hidden_states = attn_output + residual
-
-        if encoder_hidden_states is not None:
-            # add one self-attention block for cross-attention
-            if not hasattr(self, "crossattention"):
-                raise ValueError(
-                    f"If `encoder_hidden_states` are passed, {self} has to be instantiated with "
-                    "cross-attention layers by setting `config.add_cross_attention=True`"
-                )
-            residual = hidden_states
-            hidden_states = self.ln_cross_attn(hidden_states)
-            cross_attn_outputs = self.crossattention(
-                hidden_states,
-                attention_mask=attention_mask,
-                head_mask=head_mask,
-                encoder_hidden_states=encoder_hidden_states,
-                encoder_attention_mask=encoder_attention_mask,
-                output_attentions=output_attentions,
-            )
-            attn_output = cross_attn_outputs[0]
-            # residual connection
-            hidden_states = residual + attn_output
-            outputs = (
-                outputs + cross_attn_outputs[2:]
-            )  # add cross attentions if we output attention weights
-
-        residual = hidden_states
-        hidden_states = self.ln_2(hidden_states)
-        feed_forward_hidden_states = self.mlp(hidden_states)
-        # residual connection
-        hidden_states = residual + feed_forward_hidden_states
-
-        if use_cache:
-            outputs = (hidden_states,) + outputs
-        else:
-            outputs = (hidden_states,) + outputs[1:]
-
-        return outputs  # hidden_states, present, (attentions, cross_attentions)
-
-
-<<<<<<< HEAD
-class FusedGPT2Model(GPT2Model):
-    _keys_to_ignore_on_load_missing = ["fused_attn.masked_bias"]
-
-    def __init__(self, config):
-        super(GPT2PreTrainedModel, self).__init__(config)
-=======
-class GPT2Model(GPT2PreTrainedModel):
-    _keys_to_ignore_on_load_missing = ["attn.masked_bias"]
-
-    def __init__(self, config):
-        super().__init__(config)
->>>>>>> f8aba424
-
-        self.embed_dim = config.hidden_size
-
-        self.wte = nn.Embedding(config.vocab_size, self.embed_dim)
-        self.wpe = nn.Embedding(config.max_position_embeddings, self.embed_dim)
-
-        self.drop = nn.Dropout(config.embd_pdrop)
-        self.h = nn.ModuleList(
-<<<<<<< HEAD
-            [
-                FusedGPT2Block(config, layer_idx=i)
-                for i in range(config.num_hidden_layers)
-            ]
-        )
-        self.ln_f = nn.LayerNorm(self.embed_dim, eps=config.layer_norm_epsilon)
-
-        self.init_weights()
-
-        self.gradient_checkpointing = False
-
-
-class FusedGPT2LMHeadModel(GPT2LMHeadModel):
-    _keys_to_ignore_on_load_missing = [
-        r"fused_attn.masked_bias",
-        r"fused_attn.bias",
-        r"lm_head.weight",
-    ]
-
-    def __init__(self, config):
-        super(GPT2PreTrainedModel, self).__init__(config)
-        self.transformer = FusedGPT2Model(config)
-        self.lm_head = nn.Linear(config.n_embd, config.vocab_size, bias=False)
-
-        self.init_weights()
-=======
             [GPT2Block(config, layer_idx=i) for i in range(config.num_hidden_layers)]
         )
         self.ln_f = nn.LayerNorm(self.embed_dim, eps=config.layer_norm_epsilon)
@@ -1908,28 +488,10 @@
 
     def get_input_embeddings(self):
         return self.wte
->>>>>>> f8aba424
 
     def set_input_embeddings(self, new_embeddings):
         self.wte = new_embeddings
 
-<<<<<<< HEAD
-class FusedGPT2DoubleHeadsModel(GPT2DoubleHeadsModel):
-    _keys_to_ignore_on_load_missing = [
-        r"fused_attn.masked_bias",
-        r"fused_attn.bias",
-        r"lm_head.weight",
-    ]
-
-    def __init__(self, config):
-        super(GPT2PreTrainedModel, self).__init__(config)
-        config.num_labels = 1
-        self.transformer = FusedGPT2Model(config)
-        self.lm_head = nn.Linear(config.n_embd, config.vocab_size, bias=False)
-        self.multiple_choice_head = SequenceSummary(config)
-
-        self.init_weights()
-=======
     def _prune_heads(self, heads_to_prune):
         """
         Prunes heads of the model. heads_to_prune: dict of {layer_num: list of heads to prune in this layer}
@@ -2043,36 +605,12 @@
         # attention_probs has shape bsz x n_heads x N x N
         # head_mask has shape n_layer x batch x n_heads x N x N
         head_mask = self.get_head_mask(head_mask, self.config.n_layer)
->>>>>>> f8aba424
 
         if inputs_embeds is None:
             inputs_embeds = self.wte(input_ids)
         position_embeds = self.wpe(position_ids)
         hidden_states = inputs_embeds + position_embeds
 
-<<<<<<< HEAD
-class FusedGPT2ForSequenceClassification(GPT2ForSequenceClassification):
-    _keys_to_ignore_on_load_missing = [
-        r"h\.\d+\.fused_attn\.masked_bias",
-        r"lm_head\.weight",
-    ]
-
-    def __init__(self, config):
-        super(GPT2PreTrainedModel, self).__init__(config)
-        self.num_labels = config.num_labels
-        self.transformer = FusedGPT2Model(config)
-        self.score = nn.Linear(config.n_embd, self.num_labels, bias=False)
-
-        self.init_weights()
-
-
-class FusedGPT2ForTokenClassification(GPT2ForTokenClassification):
-    def __init__(self, config):
-        super(GPT2PreTrainedModel, self).__init__(config)
-        self.num_labels = config.num_labels
-
-        self.transformer = FusedGPT2Model(config)
-=======
         if token_type_ids is not None:
             token_type_embeds = self.wte(token_type_ids)
             hidden_states = hidden_states + token_type_embeds
@@ -2655,7 +1193,6 @@
         self.num_labels = config.num_labels
 
         self.transformer = GPT2Model(config)
->>>>>>> f8aba424
         if (
             hasattr(config, "classifier_dropout")
             and config.classifier_dropout is not None
@@ -2667,10 +1204,6 @@
             classifier_dropout = 0.1
         self.dropout = nn.Dropout(classifier_dropout)
         self.classifier = nn.Linear(config.hidden_size, config.num_labels)
-<<<<<<< HEAD
-
-        self.init_weights()
-=======
 
         # Model parallel
         self.model_parallel = False
@@ -2736,5 +1269,4 @@
             logits=logits,
             hidden_states=transformer_outputs.hidden_states,
             attentions=transformer_outputs.attentions,
-        )
->>>>>>> f8aba424
+        )