import importlib

try:
    import transformers
except ImportError:
    print("You have to install `transformers` to use `oslo.transformers` modules")

import oslo
from oslo.torch.nn.parallel.tensor_parallel import Column, Row, Update, Head
from oslo.torch.nn.parallel.expert_parallel.mapping import Front, Behind


class _ParallelMappingForHuggingFace(object):
    __MAPPING__ = {}

    @staticmethod
    def _load_hf_class_by_name(model_name):
        """
        Load base class obj by class name

        Args:
            model_name (str): model name (e.g. Bert, GPT2, T5, ...)

        Returns:
            class: XXXPreTrainedModel
        """
        try:
            transformers = importlib.import_module("transformers")
            cls = getattr(transformers, f"{model_name}PreTrainedModel", None)
            if cls is None:
                cls = getattr(transformers, f"{model_name}PretrainedModel", None)
            return cls
        except ImportError:
            return None

    def get_mapping(self, model):
        """
        Get mapping by model obj

        Args:
            model (PreTrainedModel): model object (e.g. BertForSequenceClassification)

        Returns:
            dict: mapping by model
        """
        mapping_by_model = None
        for cls, mapping in self.__MAPPING__.items():
            if isinstance(model, cls):
                mapping_by_model = {cls: mapping}

        assert mapping_by_model is not None, (
            f"Currently, {model.__class__.__qualname__} is not supported. "
            f"The current supported models are {list(self.__MAPPING__.keys())}"
        )
        return mapping_by_model


class _TensorParallelMappingForHuggingFace(_ParallelMappingForHuggingFace):
    __MAPPING__ = {
        "Albert": [
            Column("query", "key", "value", "ffn"),
            Column(
                "predictions.dense",
                "albert.pooler",
                "embedding_hidden_mapping_in",
                gather_output=True,
            ),
            Row("attention.dense", "ffn_output"),
            Update("num_attention_heads", "all_head_size"),
            Head(
                "predictions.decoder",
                "sop_classifier.classifier",
                "classifier",
                "qa_outputs",
                gather_output=True,
            ),
        ],
        "Bart": [
            Column("q_proj", "k_proj", "v_proj", "fc1"),
            Column("classification_head.dense", gather_output=True),
            Row("out_proj", "fc2"),
            Update("embed_dim", "num_heads"),
            Head(
                "lm_head",
                "classification_head.out_proj",
                "qa_outputs",
                gather_output=True,
            ),
        ],
        "Bert": [
            Column("query", "key", "value", "intermediate.dense"),
            Column("pooler.dense", "transform.dense", gather_output=True),
            Row("output.dense"),
            Update("num_attention_heads", "all_head_size"),
            Head("transform.dense", gather_output=False),
            Head(
                "decoder",
                "seq_relationship",
                "classifier",
                "qa_outputs",
                gather_output=True,
            ),
        ],
        "Blenderbot": [
            Column("q_proj", "k_proj", "v_proj", "fc1"),
            Row("out_proj", "fc2"),
            Update("embed_dim", "num_heads"),
            Head("lm_head", gather_output=True),
        ],
        "BlenderbotSmall": [
            Column("q_proj", "k_proj", "v_proj", "fc1"),
            Row("out_proj", "fc2"),
            Update("embed_dim", "num_heads"),
            Head("lm_head", gather_output=True),
        ],
        "T5": [
            Column("q", "k", "v", "DenseReluDense.wi"),
            Row("o", "DenseReluDense.wo", "relative_attention_bias"),
            Update("d_model", "n_heads", "inner_dim"),
            Head("lm_head", gather_output=True),
        ],
        "GPT2": [
            Column("c_attn", reversed=True, combined_qkv=True),
            Column("c_fc", "q_attn", reversed=True),
            Row("c_proj", reversed=True),
            Update("embed_dim", "split_size", "num_heads"),
            Head("lm_head", "score", "classifier", "summary", gather_output=True),
        ],
        "GPTNeo": [
            Column("q_proj", "k_proj", "v_proj", "c_fc"),
            Row("out_proj", "c_proj"),
            Update("embed_dim", "num_heads"),
            Head("lm_head", "score", "qa_outputs", gather_output=True),
        ],
        "GPTJ": [
            Column("q_proj", "k_proj", "v_proj", "fc_in"),
            Row("out_proj", "fc_out"),
            Update("embed_dim", "num_attention_heads"),
            Head("lm_head", "score", gather_output=True),
        ],
        "Electra": [
            Column("query", "key", "value", "intermediate.dense"),
            Column(
                "electra.embeddings_project",
                "classifier.dense",
                "generator_predictions.dense",
                "discriminator_predictions.dense",
                gather_output=True,
            ),
            Row("output.dense"),
            Update("num_attention_heads", "all_head_size"),
            Head(
                "generator_lm_head",
                "classifier.out_proj",
                "discriminator_predictions.dense_prediction",
                "classifier",
                "qa_outputs",
                "summary",
                gather_output=True,
            ),
        ],
        "Roberta": [
            Column("query", "key", "value", "intermediate.dense"),
            Column(
                "classifier.dense",
                "roberta.pooler",
                "lm_head.dense",
                gather_output=True,
            ),
            Row("output.dense"),
            Update("num_attention_heads", "all_head_size"),
            Head("lm_head.dense"),
            Head(
                "lm_head.decoder",
                "classifier.out_proj",
                "classifier",
                "qa_outputs",
                gather_output=True,
            ),
        ],
    }

    def __init__(self):
        cache_mapping = {}
        for cls_name, mapping in self.__MAPPING__.items():
            cls = self._load_hf_class_by_name(cls_name)
            if cls is not None:
                cache_mapping[cls] = mapping

        self.__MAPPING__ = cache_mapping


class _ExpertParallelMappingForHuggingFace(_ParallelMappingForHuggingFace):
    __MAPPING__ = {
        "Albert": [
            Front("ffn"),
            Behind("ffn_output"),
        ],
        "Bart": [
            Front("fc1"),
            Behind("fc2"),
        ],
        "Bert": [
            Front("intermediate.dense"),
            Behind("output.dense"),
        ],
        "Blenderbot": [
            Front("fc1"),
            Behind("fc2"),
        ],
        "BlenderbotSmall": [Front("fc1"), Behind("fc2")],
        "T5": [
            Front("DenseReluDense.wi"),
            Behind("DenseReluDense.wo"),
        ],
        "GPT2": [
            Front("mlp.c_fc"),
            Behind("mlp.c_proj"),
        ],
        "GPTNeo": [Front("c_fc"), Behind("c_proj")],
        "GPTJ": [Front("fc_in"), Behind("fc_out")],
        "Electra": [
            Front("fc_in"),
            Behind("fc_out"),
        ],
        "Roberta": [
            Front("intermediate.dense"),
            Behind("output.dense"),
        ],
    }

    def __init__(self):
        cache_mapping = {}
        for cls_name, mapping in self.__MAPPING__.items():
            cls = self._load_hf_class_by_name(cls_name)
            if cls is not None:
                cache_mapping[cls] = mapping

        self.__MAPPING__ = cache_mapping


HF_TO_OSLO = {
    transformers.GPT2Model: oslo.transformers.GPT2Model,
    transformers.GPT2LMHeadModel: oslo.transformers.GPT2LMHeadModel,
<<<<<<< HEAD
=======
    transformers.GPT2DoubleHeadsModel: oslo.transformers.GPT2DoubleHeadsModel,
>>>>>>> abd9906e
    transformers.GPT2ForSequenceClassification: oslo.transformers.GPT2ForSequenceClassification,
    transformers.GPT2ForTokenClassification: oslo.transformers.GPT2ForTokenClassification,
}<|MERGE_RESOLUTION|>--- conflicted
+++ resolved
@@ -89,7 +89,7 @@
         ],
         "Bert": [
             Column("query", "key", "value", "intermediate.dense"),
-            Column("pooler.dense", "transform.dense", gather_output=True),
+            Column("pooler.dense", gather_output=True),
             Row("output.dense"),
             Update("num_attention_heads", "all_head_size"),
             Head("transform.dense", gather_output=False),
@@ -105,19 +105,19 @@
             Column("q_proj", "k_proj", "v_proj", "fc1"),
             Row("out_proj", "fc2"),
             Update("embed_dim", "num_heads"),
-            Head("lm_head", gather_output=True),
+            Head("lm_head"),
         ],
         "BlenderbotSmall": [
             Column("q_proj", "k_proj", "v_proj", "fc1"),
             Row("out_proj", "fc2"),
             Update("embed_dim", "num_heads"),
-            Head("lm_head", gather_output=True),
+            Head("lm_head"),
         ],
         "T5": [
             Column("q", "k", "v", "DenseReluDense.wi"),
             Row("o", "DenseReluDense.wo", "relative_attention_bias"),
             Update("d_model", "n_heads", "inner_dim"),
-            Head("lm_head", gather_output=True),
+            Head("lm_head"),
         ],
         "GPT2": [
             Column("c_attn", reversed=True, combined_qkv=True),
@@ -162,9 +162,9 @@
         "Roberta": [
             Column("query", "key", "value", "intermediate.dense"),
             Column(
+                "lm_head.dense",
                 "classifier.dense",
                 "roberta.pooler",
-                "lm_head.dense",
                 gather_output=True,
             ),
             Row("output.dense"),
@@ -242,10 +242,7 @@
 HF_TO_OSLO = {
     transformers.GPT2Model: oslo.transformers.GPT2Model,
     transformers.GPT2LMHeadModel: oslo.transformers.GPT2LMHeadModel,
-<<<<<<< HEAD
-=======
     transformers.GPT2DoubleHeadsModel: oslo.transformers.GPT2DoubleHeadsModel,
->>>>>>> abd9906e
     transformers.GPT2ForSequenceClassification: oslo.transformers.GPT2ForSequenceClassification,
     transformers.GPT2ForTokenClassification: oslo.transformers.GPT2ForTokenClassification,
 }